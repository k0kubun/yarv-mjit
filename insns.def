--- conflicted
+++ resolved
@@ -958,13 +958,8 @@
 	rb_vm_localjump_error("no block given (yield)", Qnil, 0);
     }
 
-<<<<<<< HEAD
-    val = vm_invoke_block(ec, GET_CFP(), &calling, ci);
+    val = vm_invoke_block(ec, GET_CFP(), &calling, ci, block_handler);
     if (val == Qundef && (val = mjit_exec(ec)) == Qundef) {
-=======
-    val = vm_invoke_block(ec, GET_CFP(), &calling, ci, block_handler);
-    if (val == Qundef) {
->>>>>>> 03bc8654
 	RESTORE_REGS();
 	NEXT_INSN();
     }
