--- conflicted
+++ resolved
@@ -296,12 +296,9 @@
 extern VALUE vm_invoke_bmethod(rb_execution_context_t *ec, rb_proc_t *proc, VALUE self, int argc, const VALUE *argv, VALUE block_handler);
 static VALUE vm_invoke_proc(rb_execution_context_t *ec, rb_proc_t *proc, VALUE self, int argc, const VALUE *argv, VALUE block_handler);
 
-<<<<<<< HEAD
+static VALUE rb_block_param_proxy;
+
 #include "mjit.h"
-=======
-static VALUE rb_block_param_proxy;
-
->>>>>>> c894dacc
 #include "vm_insnhelper.h"
 #include "vm_exec.h"
 #include "vm_insnhelper.c"
