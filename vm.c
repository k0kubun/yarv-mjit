/**********************************************************************

  vm.c -

  $Author$

  Copyright (C) 2004-2007 Koichi Sasada

**********************************************************************/

#include "internal.h"
#include "ruby/vm.h"
#include "ruby/st.h"

#include "gc.h"
#include "vm_core.h"
#include "iseq.h"
#include "eval_intern.h"
#include "probes.h"
#include "probes_helper.h"

VALUE rb_str_concat_literals(size_t, const VALUE*);

PUREFUNC(static inline const VALUE *VM_EP_LEP(const VALUE *));
static inline const VALUE *
VM_EP_LEP(const VALUE *ep)
{
    while (!VM_ENV_LOCAL_P(ep)) {
	ep = VM_ENV_PREV_EP(ep);
    }
    return ep;
}

static inline const rb_control_frame_t *
rb_vm_search_cf_from_ep(const rb_execution_context_t *ec, const rb_control_frame_t *cfp, const VALUE * const ep)
{
    if (!ep) {
	return NULL;
    }
    else {
	const rb_control_frame_t * const eocfp = RUBY_VM_END_CONTROL_FRAME(ec); /* end of control frame pointer */

	while (cfp < eocfp) {
	    if (cfp->ep == ep) {
		return cfp;
	    }
	    cfp = RUBY_VM_PREVIOUS_CONTROL_FRAME(cfp);
	}

	return NULL;
    }
}

const VALUE *
rb_vm_ep_local_ep(const VALUE *ep)
{
    return VM_EP_LEP(ep);
}

PUREFUNC(static inline const VALUE *VM_CF_LEP(const rb_control_frame_t * const cfp));
static inline const VALUE *
VM_CF_LEP(const rb_control_frame_t * const cfp)
{
    return VM_EP_LEP(cfp->ep);
}

static inline const VALUE *
VM_CF_PREV_EP(const rb_control_frame_t * const cfp)
{
    return VM_ENV_PREV_EP(cfp->ep);
}

PUREFUNC(static inline VALUE VM_CF_BLOCK_HANDLER(const rb_control_frame_t * const cfp));
static inline VALUE
VM_CF_BLOCK_HANDLER(const rb_control_frame_t * const cfp)
{
    const VALUE *ep = VM_CF_LEP(cfp);
    return VM_ENV_BLOCK_HANDLER(ep);
}

VALUE
rb_vm_frame_block_handler(const rb_control_frame_t *cfp)
{
    return VM_CF_BLOCK_HANDLER(cfp);
}

#if VM_CHECK_MODE > 0
static int
VM_CFP_IN_HEAP_P(const rb_execution_context_t *ec, const rb_control_frame_t *cfp)
{
    const VALUE *start = ec->vm_stack;
    const VALUE *end = (VALUE *)ec->vm_stack + ec->vm_stack_size;
    VM_ASSERT(start != NULL);

    if (start <= (VALUE *)cfp && (VALUE *)cfp < end) {
	return FALSE;
    }
    else {
	return TRUE;
    }
}

static int
VM_EP_IN_HEAP_P(const rb_execution_context_t *ec, const VALUE *ep)
{
    const VALUE *start = ec->vm_stack;
    const VALUE *end = (VALUE *)ec->cfp;
    VM_ASSERT(start != NULL);

    if (start <= ep && ep < end) {
	return FALSE;
    }
    else {
	return TRUE;
    }
}

int
vm_ep_in_heap_p_(const rb_execution_context_t *ec, const VALUE *ep)
{
    if (VM_EP_IN_HEAP_P(ec, ep)) {
	VALUE envval = ep[VM_ENV_DATA_INDEX_ENV]; /* VM_ENV_ENVVAL(ep); */

	if (envval != Qundef) {
	    const rb_env_t *env = (const rb_env_t *)envval;

	    VM_ASSERT(vm_assert_env(envval));
	    VM_ASSERT(VM_ENV_FLAGS(ep, VM_ENV_FLAG_ESCAPED));
	    VM_ASSERT(env->ep == ep);
	}
	return TRUE;
    }
    else {
	return FALSE;
    }
}

int
rb_vm_ep_in_heap_p(const VALUE *ep)
{
    const rb_execution_context_t *ec = GET_EC();
    if (ec->vm_stack == NULL) return TRUE;
    return vm_ep_in_heap_p_(ec, ep);
}
#endif

static struct rb_captured_block *
VM_CFP_TO_CAPTURED_BLOCK(const rb_control_frame_t *cfp)
{
    VM_ASSERT(!VM_CFP_IN_HEAP_P(GET_EC(), cfp));
    return (struct rb_captured_block *)&cfp->self;
}

static rb_control_frame_t *
VM_CAPTURED_BLOCK_TO_CFP(const struct rb_captured_block *captured)
{
    rb_control_frame_t *cfp = ((rb_control_frame_t *)((VALUE *)(captured) - 3));
    VM_ASSERT(!VM_CFP_IN_HEAP_P(GET_EC(), cfp));
    VM_ASSERT(sizeof(rb_control_frame_t)/sizeof(VALUE) == 6 + VM_DEBUG_BP_CHECK ? 1 : 0);
    return cfp;
}

static int
VM_BH_FROM_CFP_P(VALUE block_handler, const rb_control_frame_t *cfp)
{
    const struct rb_captured_block *captured = VM_CFP_TO_CAPTURED_BLOCK(cfp);
    return VM_TAGGED_PTR_REF(block_handler, 0x03) == captured;
}

static VALUE
vm_passed_block_handler(rb_execution_context_t *ec)
{
    VALUE block_handler = ec->passed_block_handler;
    ec->passed_block_handler = VM_BLOCK_HANDLER_NONE;
    vm_block_handler_verify(block_handler);
    return block_handler;
}

static rb_cref_t *
vm_cref_new0(VALUE klass, rb_method_visibility_t visi, int module_func, rb_cref_t *prev_cref, int pushed_by_eval, int use_prev_prev)
{
    VALUE refinements = Qnil;
    int omod_shared = FALSE;
    rb_cref_t *cref;

    /* scope */
    union {
	rb_scope_visibility_t visi;
	VALUE value;
    } scope_visi;

    scope_visi.visi.method_visi = visi;
    scope_visi.visi.module_func = module_func;

    /* refinements */
    if (prev_cref != NULL && prev_cref != (void *)1 /* TODO: why CREF_NEXT(cref) is 1? */) {
	refinements = CREF_REFINEMENTS(prev_cref);

	if (!NIL_P(refinements)) {
	    omod_shared = TRUE;
	    CREF_OMOD_SHARED_SET(prev_cref);
	}
    }

    cref = (rb_cref_t *)rb_imemo_new(imemo_cref, klass, (VALUE)(use_prev_prev ? CREF_NEXT(prev_cref) : prev_cref), scope_visi.value, refinements);

    if (pushed_by_eval) CREF_PUSHED_BY_EVAL_SET(cref);
    if (omod_shared) CREF_OMOD_SHARED_SET(cref);

    return cref;
}

static rb_cref_t *
vm_cref_new(VALUE klass, rb_method_visibility_t visi, int module_func, rb_cref_t *prev_cref, int pushed_by_eval)
{
    return vm_cref_new0(klass, visi, module_func, prev_cref, pushed_by_eval, FALSE);
}

static rb_cref_t *
vm_cref_new_use_prev(VALUE klass, rb_method_visibility_t visi, int module_func, rb_cref_t *prev_cref, int pushed_by_eval)
{
    return vm_cref_new0(klass, visi, module_func, prev_cref, pushed_by_eval, TRUE);
}

static rb_cref_t *
vm_cref_dup(const rb_cref_t *cref)
{
    VALUE klass = CREF_CLASS(cref);
    const rb_scope_visibility_t *visi = CREF_SCOPE_VISI(cref);
    rb_cref_t *next_cref = CREF_NEXT(cref), *new_cref;
    int pushed_by_eval = CREF_PUSHED_BY_EVAL(cref);

    new_cref = vm_cref_new(klass, visi->method_visi, visi->module_func, next_cref, pushed_by_eval);

    if (!NIL_P(CREF_REFINEMENTS(cref))) {
	CREF_REFINEMENTS_SET(new_cref, rb_hash_dup(CREF_REFINEMENTS(cref)));
	CREF_OMOD_SHARED_UNSET(new_cref);
    }

    return new_cref;
}

static rb_cref_t *
vm_cref_new_toplevel(rb_execution_context_t *ec)
{
    rb_cref_t *cref = vm_cref_new(rb_cObject, METHOD_VISI_PRIVATE /* toplevel visibility is private */, FALSE, NULL, FALSE);
    VALUE top_wrapper = rb_ec_thread_ptr(ec)->top_wrapper;

    if (top_wrapper) {
	cref = vm_cref_new(top_wrapper, METHOD_VISI_PRIVATE, FALSE, cref, FALSE);
    }

    return cref;
}

rb_cref_t *
rb_vm_cref_new_toplevel(void)
{
    return vm_cref_new_toplevel(GET_EC());
}

static void
vm_cref_dump(const char *mesg, const rb_cref_t *cref)
{
    fprintf(stderr, "vm_cref_dump: %s (%p)\n", mesg, cref);

    while (cref) {
	fprintf(stderr, "= cref| klass: %s\n", RSTRING_PTR(rb_class_path(CREF_CLASS(cref))));
	cref = CREF_NEXT(cref);
    }
}

void
rb_vm_block_ep_update(VALUE obj, const struct rb_block *dst, const VALUE *ep)
{
    *((const VALUE **)&dst->as.captured.ep) = ep;
    RB_OBJ_WRITTEN(obj, Qundef, VM_ENV_ENVVAL(ep));
}

static void
vm_bind_update_env(VALUE bindval, rb_binding_t *bind, VALUE envval)
{
    const rb_env_t *env = (rb_env_t *)envval;
    RB_OBJ_WRITE(bindval, &bind->block.as.captured.code.iseq, env->iseq);
    rb_vm_block_ep_update(bindval, &bind->block, env->ep);
}

#if VM_COLLECT_USAGE_DETAILS
static void vm_collect_usage_operand(int insn, int n, VALUE op);
static void vm_collect_usage_insn(int insn);
static void vm_collect_usage_register(int reg, int isset);
#endif

static VALUE vm_make_env_object(const rb_execution_context_t *ec, rb_control_frame_t *cfp);
extern VALUE vm_invoke_bmethod(rb_execution_context_t *ec, rb_proc_t *proc, VALUE self, int argc, const VALUE *argv, VALUE block_handler);
static VALUE vm_invoke_proc(rb_execution_context_t *ec, rb_proc_t *proc, VALUE self, int argc, const VALUE *argv, VALUE block_handler);

#include "mjit.h"
#include "vm_insnhelper.h"
#include "vm_exec.h"
#include "vm_insnhelper.c"

#ifndef MJIT_HEADER

#include "vm_exec.c"

#include "vm_method.c"
#endif /* #ifndef MJIT_HEADER */
#include "vm_eval.c"
#ifndef MJIT_HEADER

#define PROCDEBUG 0

rb_serial_t
rb_next_class_serial(void)
{
    return NEXT_CLASS_SERIAL();
}

VALUE rb_cRubyVM;
VALUE rb_cThread;
VALUE rb_mRubyVMFrozenCore;

#define ruby_vm_redefined_flag GET_VM()->redefined_flag
VALUE ruby_vm_const_missing_count = 0;
rb_vm_t *ruby_current_vm_ptr = NULL;
rb_execution_context_t *ruby_current_execution_context_ptr = NULL;
rb_event_flag_t ruby_vm_event_flags;
rb_event_flag_t ruby_vm_event_enabled_flags;
rb_serial_t ruby_vm_global_method_state = 1;
rb_serial_t ruby_vm_global_constant_state = 1;
rb_serial_t ruby_vm_class_serial = 1;

static void thread_free(void *ptr);

void
rb_vm_inc_const_missing_count(void)
{
    ruby_vm_const_missing_count +=1;
}

VALUE rb_class_path_no_cache(VALUE _klass);

MJIT_FUNC_EXPORTED int
rb_dtrace_setup(rb_execution_context_t *ec, VALUE klass, ID id,
		struct ruby_dtrace_method_hook_args *args)
{
    enum ruby_value_type type;
    if (!klass) {
	if (!ec) ec = GET_EC();
	if (!rb_ec_frame_method_id_and_class(ec, &id, 0, &klass) || !klass)
	    return FALSE;
    }
    if (RB_TYPE_P(klass, T_ICLASS)) {
	klass = RBASIC(klass)->klass;
    }
    else if (FL_TEST(klass, FL_SINGLETON)) {
	klass = rb_attr_get(klass, id__attached__);
	if (NIL_P(klass)) return FALSE;
    }
    type = BUILTIN_TYPE(klass);
    if (type == T_CLASS || type == T_ICLASS || type == T_MODULE) {
	VALUE name = rb_class_path_no_cache(klass);
	const char *classname, *filename;
	const char *methodname = rb_id2name(id);
	if (methodname && (filename = rb_source_location_cstr(&args->line_no)) != 0) {
	    if (NIL_P(name) || !(classname = StringValuePtr(name)))
		classname = "<unknown>";
	    args->classname = classname;
	    args->methodname = methodname;
	    args->filename = filename;
	    args->klass = klass;
	    args->name = name;
	    return TRUE;
	}
    }
    return FALSE;
}

/*
 *  call-seq:
 *    RubyVM.stat -> Hash
 *    RubyVM.stat(hsh) -> hsh
 *    RubyVM.stat(Symbol) -> Numeric
 *
 *  Returns a Hash containing implementation-dependent counters inside the VM.
 *
 *  This hash includes information about method/constant cache serials:
 *
 *    {
 *      :global_method_state=>251,
 *      :global_constant_state=>481,
 *      :class_serial=>9029
 *    }
 *
 *  The contents of the hash are implementation specific and may be changed in
 *  the future.
 *
 *  This method is only expected to work on C Ruby.
 */

static VALUE
vm_stat(int argc, VALUE *argv, VALUE self)
{
    static VALUE sym_global_method_state, sym_global_constant_state, sym_class_serial;
    VALUE arg = Qnil;
    VALUE hash = Qnil, key = Qnil;

    if (rb_scan_args(argc, argv, "01", &arg) == 1) {
	if (SYMBOL_P(arg))
	    key = arg;
	else if (RB_TYPE_P(arg, T_HASH))
	    hash = arg;
	else
	    rb_raise(rb_eTypeError, "non-hash or symbol given");
    }
    else {
	hash = rb_hash_new();
    }

    if (sym_global_method_state == 0) {
#define S(s) sym_##s = ID2SYM(rb_intern_const(#s))
	S(global_method_state);
	S(global_constant_state);
	S(class_serial);
#undef S
    }

#define SET(name, attr) \
    if (key == sym_##name) \
	return SERIALT2NUM(attr); \
    else if (hash != Qnil) \
	rb_hash_aset(hash, sym_##name, SERIALT2NUM(attr));

    SET(global_method_state, ruby_vm_global_method_state);
    SET(global_constant_state, ruby_vm_global_constant_state);
    SET(class_serial, ruby_vm_class_serial);
#undef SET

    if (!NIL_P(key)) { /* matched key should return above */
	rb_raise(rb_eArgError, "unknown key: %"PRIsVALUE, rb_sym2str(key));
    }

    return hash;
}

/* control stack frame */

static void
vm_set_top_stack(rb_execution_context_t *ec, const rb_iseq_t *iseq)
{
    if (iseq->body->type != ISEQ_TYPE_TOP) {
	rb_raise(rb_eTypeError, "Not a toplevel InstructionSequence");
    }

    /* for return */
    vm_push_frame(ec, iseq, VM_FRAME_MAGIC_TOP | VM_ENV_FLAG_LOCAL | VM_FRAME_FLAG_FINISH, rb_ec_thread_ptr(ec)->top_self,
		  VM_BLOCK_HANDLER_NONE,
		  (VALUE)vm_cref_new_toplevel(ec), /* cref or me */
		  iseq->body->iseq_encoded, ec->cfp->sp,
		  iseq->body->local_table_size, iseq->body->stack_max);
}

static void
vm_set_eval_stack(rb_execution_context_t *ec, const rb_iseq_t *iseq, const rb_cref_t *cref, const struct rb_block *base_block)
{
    vm_push_frame(ec, iseq, VM_FRAME_MAGIC_EVAL | VM_FRAME_FLAG_FINISH,
		  vm_block_self(base_block), VM_GUARDED_PREV_EP(vm_block_ep(base_block)),
		  (VALUE)cref, /* cref or me */
		  iseq->body->iseq_encoded,
		  ec->cfp->sp, iseq->body->local_table_size,
		  iseq->body->stack_max);
}

static void
vm_set_main_stack(rb_execution_context_t *ec, const rb_iseq_t *iseq)
{
    VALUE toplevel_binding = rb_const_get(rb_cObject, rb_intern("TOPLEVEL_BINDING"));
    rb_binding_t *bind;

    GetBindingPtr(toplevel_binding, bind);
    RUBY_ASSERT_MESG(bind, "TOPLEVEL_BINDING is not built");

    vm_set_eval_stack(ec, iseq, 0, &bind->block);

    /* save binding */
    if (iseq->body->local_table_size > 0) {
	vm_bind_update_env(toplevel_binding, bind, vm_make_env_object(ec, ec->cfp));
    }
}

rb_control_frame_t *
rb_vm_get_binding_creatable_next_cfp(const rb_execution_context_t *ec, const rb_control_frame_t *cfp)
{
    while (!RUBY_VM_CONTROL_FRAME_STACK_OVERFLOW_P(ec, cfp)) {
	if (cfp->iseq) {
	    return (rb_control_frame_t *)cfp;
	}
	cfp = RUBY_VM_PREVIOUS_CONTROL_FRAME(cfp);
    }
    return 0;
}

MJIT_FUNC_EXPORTED rb_control_frame_t *
rb_vm_get_ruby_level_next_cfp(const rb_execution_context_t *ec, const rb_control_frame_t *cfp)
{
    if (RUBY_VM_CONTROL_FRAME_STACK_OVERFLOW_P(ec, cfp)) bp();
    while (!RUBY_VM_CONTROL_FRAME_STACK_OVERFLOW_P(ec, cfp)) {
	if (VM_FRAME_RUBYFRAME_P(cfp)) {
	    return (rb_control_frame_t *)cfp;
	}
	cfp = RUBY_VM_PREVIOUS_CONTROL_FRAME(cfp);
    }
    return 0;
}

#endif /* #ifndef MJIT_HEADER */

static rb_control_frame_t *
vm_get_ruby_level_caller_cfp(const rb_execution_context_t *ec, const rb_control_frame_t *cfp)
{
    if (VM_FRAME_RUBYFRAME_P(cfp)) {
	return (rb_control_frame_t *)cfp;
    }

    cfp = RUBY_VM_PREVIOUS_CONTROL_FRAME(cfp);

    while (!RUBY_VM_CONTROL_FRAME_STACK_OVERFLOW_P(ec, cfp)) {
	if (VM_FRAME_RUBYFRAME_P(cfp)) {
	    return (rb_control_frame_t *)cfp;
	}

	if (VM_ENV_FLAGS(cfp->ep, VM_FRAME_FLAG_PASSED) == FALSE) {
	    break;
	}
	cfp = RUBY_VM_PREVIOUS_CONTROL_FRAME(cfp);
    }
    return 0;
}

void
rb_vm_pop_cfunc_frame(void)
{
    rb_execution_context_t *ec = GET_EC();
    rb_control_frame_t *cfp = ec->cfp;
    const rb_callable_method_entry_t *me = rb_vm_frame_method_entry(cfp);

    EXEC_EVENT_HOOK(ec, RUBY_EVENT_C_RETURN, cfp->self, me->def->original_id, me->called_id, me->owner, Qnil);
    RUBY_DTRACE_CMETHOD_RETURN_HOOK(ec, me->owner, me->def->original_id);
    vm_pop_frame(ec, cfp, cfp->ep);
}

#ifndef MJIT_HEADER

void
rb_vm_rewind_cfp(rb_execution_context_t *ec, rb_control_frame_t *cfp)
{
    /* check skipped frame */
    while (ec->cfp != cfp) {
#if VMDEBUG
	printf("skipped frame: %s\n", vm_frametype_name(ec->cfp));
#endif
	if (VM_FRAME_TYPE(ec->cfp) != VM_FRAME_MAGIC_CFUNC) {
	    rb_vm_pop_frame(ec);
	}
	else { /* unlikely path */
	    rb_vm_pop_cfunc_frame();
	}
    }
}

/* at exit */

void
ruby_vm_at_exit(void (*func)(rb_vm_t *))
{
    rb_vm_t *vm = GET_VM();
    rb_at_exit_list *nl = ALLOC(rb_at_exit_list);
    nl->func = func;
    nl->next = vm->at_exit;
    vm->at_exit = nl;
}

static void
ruby_vm_run_at_exit_hooks(rb_vm_t *vm)
{
    rb_at_exit_list *l = vm->at_exit;

    while (l) {
	rb_at_exit_list* t = l->next;
	rb_vm_at_exit_func *func = l->func;
	ruby_xfree(l);
	l = t;
	(*func)(vm);
    }
}

/* Env */

static VALUE check_env_value(const rb_env_t *env);

static int
check_env(const rb_env_t *env)
{
    fprintf(stderr, "---\n");
    fprintf(stderr, "envptr: %p\n", (void *)&env->ep[0]);
    fprintf(stderr, "envval: %10p ", (void *)env->ep[1]);
    dp(env->ep[1]);
    fprintf(stderr, "ep:    %10p\n", (void *)env->ep);
    if (rb_vm_env_prev_env(env)) {
	fprintf(stderr, ">>\n");
	check_env_value(rb_vm_env_prev_env(env));
	fprintf(stderr, "<<\n");
    }
    return 1;
}

static VALUE
check_env_value(const rb_env_t *env)
{
    if (check_env(env)) {
	return (VALUE)env;
    }
    rb_bug("invalid env");
    return Qnil;		/* unreachable */
}

static void
vm_block_handler_escape(const rb_execution_context_t *ec, VALUE block_handler, VALUE *procvalptr)
{
    switch (vm_block_handler_type(block_handler)) {
      case block_handler_type_ifunc:
      case block_handler_type_iseq:
	*procvalptr = rb_vm_make_proc(ec, VM_BH_TO_CAPT_BLOCK(block_handler), rb_cProc);
	return;

      case block_handler_type_symbol:
      case block_handler_type_proc:
	*procvalptr = block_handler;
	return;
    }
    VM_UNREACHABLE(vm_block_handler_escape);
    return;
}

static VALUE
vm_make_env_each(const rb_execution_context_t * const ec, rb_control_frame_t *const cfp)
{
    VALUE blockprocval = Qfalse;
    const VALUE * const ep = cfp->ep;
    const rb_env_t *env;
    const rb_iseq_t *env_iseq;
    VALUE *env_body, *env_ep;
    int local_size, env_size;

    if (VM_ENV_ESCAPED_P(ep)) {
	return VM_ENV_ENVVAL(ep);
    }

    if (!VM_ENV_LOCAL_P(ep)) {
	const VALUE *prev_ep = VM_ENV_PREV_EP(ep);

	if (!VM_ENV_ESCAPED_P(prev_ep)) {
	    rb_control_frame_t *prev_cfp = RUBY_VM_PREVIOUS_CONTROL_FRAME(cfp);

	    while (prev_cfp->ep != prev_ep) {
		prev_cfp = RUBY_VM_PREVIOUS_CONTROL_FRAME(prev_cfp);
		VM_ASSERT(prev_cfp->ep != NULL);
	    }

	    vm_make_env_each(ec, prev_cfp);
	    VM_FORCE_WRITE_SPECIAL_CONST(&ep[VM_ENV_DATA_INDEX_SPECVAL], VM_GUARDED_PREV_EP(prev_cfp->ep));
	}
    }
    else {
	VALUE block_handler = VM_ENV_BLOCK_HANDLER(ep);

	if (block_handler != VM_BLOCK_HANDLER_NONE) {
	    vm_block_handler_escape(ec, block_handler, &blockprocval);
	    VM_STACK_ENV_WRITE(ep, VM_ENV_DATA_INDEX_SPECVAL, blockprocval);
	}
    }

    if (!VM_FRAME_RUBYFRAME_P(cfp)) {
	local_size = VM_ENV_DATA_SIZE;
    }
    else {
	local_size = cfp->iseq->body->local_table_size + VM_ENV_DATA_SIZE;
    }

    /*
     * # local variables on a stack frame (N == local_size)
     * [lvar1, lvar2, ..., lvarN, SPECVAL]
     *                            ^
     *                            ep[0]
     *
     * # moved local variables
     * [lvar1, lvar2, ..., lvarN, SPECVAL, Envval, BlockProcval (if needed)]
     *  ^                         ^
     *  env->env[0]               ep[0]
     */

    env_size = local_size +
	       1 /* envval */ +
	       (blockprocval ? 1 : 0) /* blockprocval */;
    env_body = ALLOC_N(VALUE, env_size);
    MEMCPY(env_body, ep - (local_size - 1 /* specval */), VALUE, local_size);

#if 0
    for (i = 0; i < local_size; i++) {
	if (VM_FRAME_RUBYFRAME_P(cfp)) {
	    /* clear value stack for GC */
	    ep[-local_size + i] = 0;
	}
    }
#endif

    env_iseq = VM_FRAME_RUBYFRAME_P(cfp) ? cfp->iseq : NULL;
    env_ep = &env_body[local_size - 1 /* specval */];

    env = vm_env_new(env_ep, env_body, env_size, env_iseq);

    if (blockprocval) RB_OBJ_WRITE(env, &env_ep[2], blockprocval);
    cfp->ep = env_ep;
    VM_ENV_FLAGS_SET(env_ep, VM_ENV_FLAG_ESCAPED | VM_ENV_FLAG_WB_REQUIRED);
    VM_STACK_ENV_WRITE(ep, 0, (VALUE)env);		/* GC mark */
    return (VALUE)env;
}

static VALUE
vm_make_env_object(const rb_execution_context_t *ec, rb_control_frame_t *cfp)
{
    VALUE envval = vm_make_env_each(ec, cfp);

    if (PROCDEBUG) {
	check_env_value((const rb_env_t *)envval);
    }

    return envval;
}

void
rb_vm_stack_to_heap(rb_execution_context_t *ec)
{
    rb_control_frame_t *cfp = ec->cfp;
    while ((cfp = rb_vm_get_binding_creatable_next_cfp(ec, cfp)) != 0) {
	vm_make_env_object(ec, cfp);
	cfp = RUBY_VM_PREVIOUS_CONTROL_FRAME(cfp);
    }
}

const rb_env_t *
rb_vm_env_prev_env(const rb_env_t *env)
{
    const VALUE *ep = env->ep;

    if (VM_ENV_LOCAL_P(ep)) {
	return NULL;
    }
    else {
	return VM_ENV_ENVVAL_PTR(VM_ENV_PREV_EP(ep));
    }
}

static int
collect_local_variables_in_iseq(const rb_iseq_t *iseq, const struct local_var_list *vars)
{
    unsigned int i;
    if (!iseq) return 0;
    for (i = 0; i < iseq->body->local_table_size; i++) {
	local_var_list_add(vars, iseq->body->local_table[i]);
    }
    return 1;
}

static void
collect_local_variables_in_env(const rb_env_t *env, const struct local_var_list *vars)
{
    do {
	collect_local_variables_in_iseq(env->iseq, vars);
    } while ((env = rb_vm_env_prev_env(env)) != NULL);
}

static int
vm_collect_local_variables_in_heap(const VALUE *ep, const struct local_var_list *vars)
{
    if (VM_ENV_ESCAPED_P(ep)) {
	collect_local_variables_in_env(VM_ENV_ENVVAL_PTR(ep), vars);
	return 1;
    }
    else {
	return 0;
    }
}

VALUE
rb_vm_env_local_variables(const rb_env_t *env)
{
    struct local_var_list vars;
    local_var_list_init(&vars);
    collect_local_variables_in_env(env, &vars);
    return local_var_list_finish(&vars);
}

VALUE
rb_iseq_local_variables(const rb_iseq_t *iseq)
{
    struct local_var_list vars;
    local_var_list_init(&vars);
    while (collect_local_variables_in_iseq(iseq, &vars)) {
	iseq = iseq->body->parent_iseq;
    }
    return local_var_list_finish(&vars);
}

/* Proc */

static VALUE
vm_proc_create_from_captured(VALUE klass,
			     const struct rb_captured_block *captured,
			     enum rb_block_type block_type,
			     int8_t is_from_method, int8_t is_lambda)
{
    VALUE procval = rb_proc_alloc(klass);
    rb_proc_t *proc = RTYPEDDATA_DATA(procval);

    VM_ASSERT(VM_EP_IN_HEAP_P(GET_EC(), captured->ep));

    /* copy block */
    RB_OBJ_WRITE(procval, &proc->block.as.captured.self, captured->self);
    RB_OBJ_WRITE(procval, &proc->block.as.captured.code.val, captured->code.val);
    rb_vm_block_ep_update(procval, &proc->block, captured->ep);

    vm_block_type_set(&proc->block, block_type);
    proc->is_from_method = is_from_method;
    proc->is_lambda = is_lambda;

    return procval;
}

void
rb_vm_block_copy(VALUE obj, const struct rb_block *dst, const struct rb_block *src)
{
    /* copy block */
    switch (vm_block_type(src)) {
      case block_type_iseq:
      case block_type_ifunc:
	RB_OBJ_WRITE(obj, &dst->as.captured.self, src->as.captured.self);
	RB_OBJ_WRITE(obj, &dst->as.captured.code.val, src->as.captured.code.val);
	rb_vm_block_ep_update(obj, dst, src->as.captured.ep);
	break;
      case block_type_symbol:
	RB_OBJ_WRITE(obj, &dst->as.symbol, src->as.symbol);
	break;
      case block_type_proc:
	RB_OBJ_WRITE(obj, &dst->as.proc, src->as.proc);
	break;
    }
}

static VALUE
proc_create(VALUE klass, const struct rb_block *block, int8_t is_from_method, int8_t is_lambda)
{
    VALUE procval = rb_proc_alloc(klass);
    rb_proc_t *proc = RTYPEDDATA_DATA(procval);

    VM_ASSERT(VM_EP_IN_HEAP_P(GET_EC(), vm_block_ep(block)));
    rb_vm_block_copy(procval, &proc->block, block);
    vm_block_type_set(&proc->block, block->type);
    proc->is_from_method = is_from_method;
    proc->is_lambda = is_lambda;

    return procval;
}

<<<<<<< HEAD
MJIT_FUNC_EXPORTED VALUE
=======
VALUE
rb_proc_dup(VALUE self)
{
    VALUE procval;
    rb_proc_t *src;

    GetProcPtr(self, src);
    procval = proc_create(rb_cProc, &src->block, src->is_from_method, src->is_lambda);
    RB_GC_GUARD(self); /* for: body = rb_proc_dup(body) */
    return procval;
}


VALUE
>>>>>>> ccbd6ee5
rb_vm_make_proc_lambda(const rb_execution_context_t *ec, const struct rb_captured_block *captured, VALUE klass, int8_t is_lambda)
{
    VALUE procval;

    if (!VM_ENV_ESCAPED_P(captured->ep)) {
	rb_control_frame_t *cfp = VM_CAPTURED_BLOCK_TO_CFP(captured);
	vm_make_env_object(ec, cfp);
    }
    VM_ASSERT(VM_EP_IN_HEAP_P(ec, captured->ep));
    VM_ASSERT(imemo_type_p(captured->code.val, imemo_iseq) ||
	      imemo_type_p(captured->code.val, imemo_ifunc));

    procval = vm_proc_create_from_captured(klass, captured,
					   imemo_type(captured->code.val) == imemo_iseq ? block_type_iseq : block_type_ifunc, FALSE, is_lambda);
    return procval;
}

/* Binding */

VALUE
rb_vm_make_binding(const rb_execution_context_t *ec, const rb_control_frame_t *src_cfp)
{
    rb_control_frame_t *cfp = rb_vm_get_binding_creatable_next_cfp(ec, src_cfp);
    rb_control_frame_t *ruby_level_cfp = rb_vm_get_ruby_level_next_cfp(ec, src_cfp);
    VALUE bindval, envval;
    rb_binding_t *bind;

    if (cfp == 0 || ruby_level_cfp == 0) {
	rb_raise(rb_eRuntimeError, "Can't create Binding Object on top of Fiber.");
    }

    while (1) {
	envval = vm_make_env_object(ec, cfp);
	if (cfp == ruby_level_cfp) {
	    break;
	}
	cfp = rb_vm_get_binding_creatable_next_cfp(ec, RUBY_VM_PREVIOUS_CONTROL_FRAME(cfp));
    }

    bindval = rb_binding_alloc(rb_cBinding);
    GetBindingPtr(bindval, bind);
    vm_bind_update_env(bindval, bind, envval);
    RB_OBJ_WRITE(bindval, &bind->block.as.captured.self, cfp->self);
    RB_OBJ_WRITE(bindval, &bind->block.as.captured.code.iseq, cfp->iseq);
    RB_OBJ_WRITE(bindval, &bind->pathobj, ruby_level_cfp->iseq->body->location.pathobj);
    bind->first_lineno = rb_vm_get_sourceline(ruby_level_cfp);

    return bindval;
}

const VALUE *
rb_binding_add_dynavars(VALUE bindval, rb_binding_t *bind, int dyncount, const ID *dynvars)
{
    VALUE envval, pathobj = bind->pathobj;
    VALUE path = pathobj_path(pathobj);
    VALUE realpath = pathobj_realpath(pathobj);
    const struct rb_block *base_block;
    const rb_env_t *env;
    rb_execution_context_t *ec = GET_EC();
    const rb_iseq_t *base_iseq, *iseq;
    NODE *node = 0, tmp_node;
    ID minibuf[4], *dyns = minibuf;
    VALUE idtmp = 0;

    if (dyncount < 0) return 0;

    base_block = &bind->block;
    base_iseq = vm_block_iseq(base_block);

    if (dyncount >= numberof(minibuf)) dyns = ALLOCV_N(ID, idtmp, dyncount + 1);

    dyns[0] = dyncount;
    MEMCPY(dyns + 1, dynvars, ID, dyncount);
    node = &tmp_node;
    rb_node_init(node, NODE_SCOPE, (VALUE)dyns, 0, 0);

    if (base_iseq) {
	iseq = rb_iseq_new(node, base_iseq->body->location.label, path, realpath, base_iseq, ISEQ_TYPE_EVAL);
    }
    else {
	VALUE tempstr = rb_fstring_cstr("<temp>");
	iseq = rb_iseq_new_top(node, tempstr, tempstr, tempstr, NULL);
    }
    node->nd_tbl = 0; /* reset table */
    ALLOCV_END(idtmp);

    vm_set_eval_stack(ec, iseq, 0, base_block);
    vm_bind_update_env(bindval, bind, envval = vm_make_env_object(ec, ec->cfp));
    rb_vm_pop_frame(ec);

    env = (const rb_env_t *)envval;
    return env->env;
}

/* C -> Ruby: block */

static inline VALUE
invoke_block(rb_execution_context_t *ec, const rb_iseq_t *iseq, VALUE self, const struct rb_captured_block *captured, const rb_cref_t *cref, VALUE type, int opt_pc)
{
    int arg_size = iseq->body->param.size;

    vm_push_frame(ec, iseq, type | VM_FRAME_FLAG_FINISH, self,
		  VM_GUARDED_PREV_EP(captured->ep),
		  (VALUE)cref, /* cref or method */
		  iseq->body->iseq_encoded + opt_pc,
		  ec->cfp->sp + arg_size,
		  iseq->body->local_table_size - arg_size,
		  iseq->body->stack_max);
    return vm_exec(ec);
}

static VALUE
invoke_bmethod(rb_execution_context_t *ec, const rb_iseq_t *iseq, VALUE self, const struct rb_captured_block *captured, const rb_callable_method_entry_t *me, VALUE type, int opt_pc)
{
    /* bmethod */
    int arg_size = iseq->body->param.size;
    VALUE ret;

    vm_push_frame(ec, iseq, type | VM_FRAME_FLAG_BMETHOD, self,
		  VM_GUARDED_PREV_EP(captured->ep),
		  (VALUE)me,
		  iseq->body->iseq_encoded + opt_pc,
		  ec->cfp->sp + arg_size,
		  iseq->body->local_table_size - arg_size,
		  iseq->body->stack_max);

    RUBY_DTRACE_METHOD_ENTRY_HOOK(ec, me->owner, me->def->original_id);
    EXEC_EVENT_HOOK(ec, RUBY_EVENT_CALL, self, me->def->original_id, me->called_id, me->owner, Qnil);
    VM_ENV_FLAGS_SET(ec->cfp->ep, VM_FRAME_FLAG_FINISH);
    ret = vm_exec(ec);
    EXEC_EVENT_HOOK(ec, RUBY_EVENT_RETURN, self, me->def->original_id, me->called_id, me->owner, ret);
    RUBY_DTRACE_METHOD_RETURN_HOOK(ec, me->owner, me->def->original_id);
    return ret;
}

static inline VALUE
invoke_iseq_block_from_c(rb_execution_context_t *ec, const struct rb_captured_block *captured,
			 VALUE self, int argc, const VALUE *argv, VALUE passed_block_handler,
			 const rb_cref_t *cref, int is_lambda)
{
    const rb_iseq_t *iseq = rb_iseq_check(captured->code.iseq);
    int i, opt_pc;
    VALUE type = VM_FRAME_MAGIC_BLOCK | (is_lambda ? VM_FRAME_FLAG_LAMBDA : 0);
    rb_control_frame_t *cfp = ec->cfp;
    VALUE *sp = cfp->sp;
    const rb_callable_method_entry_t *me = ec->passed_bmethod_me;
    ec->passed_bmethod_me = NULL;
    stack_check(ec);

    CHECK_VM_STACK_OVERFLOW(cfp, argc);
    cfp->sp = sp + argc;
    for (i=0; i<argc; i++) {
	sp[i] = argv[i];
    }

    opt_pc = vm_yield_setup_args(ec, iseq, argc, sp, passed_block_handler,
				 (is_lambda ? arg_setup_method : arg_setup_block));
    cfp->sp = sp;

    if (me == NULL) {
	return invoke_block(ec, iseq, self, captured, cref, type, opt_pc);
    }
    else {
	return invoke_bmethod(ec, iseq, self, captured, me, type, opt_pc);
    }
}

static inline VALUE
invoke_block_from_c_bh(rb_execution_context_t *ec, VALUE block_handler,
		       int argc, const VALUE *argv,
		       VALUE passed_block_handler, const rb_cref_t *cref,
		       int is_lambda, int force_blockarg)
{
  again:
    switch (vm_block_handler_type(block_handler)) {
      case block_handler_type_iseq:
	{
	    const struct rb_captured_block *captured = VM_BH_TO_ISEQ_BLOCK(block_handler);
	    return invoke_iseq_block_from_c(ec, captured, captured->self,
					    argc, argv, passed_block_handler,
					    cref, is_lambda);
	}
      case block_handler_type_ifunc:
	return vm_yield_with_cfunc(ec, VM_BH_TO_IFUNC_BLOCK(block_handler),
				   VM_BH_TO_IFUNC_BLOCK(block_handler)->self,
				   argc, argv, passed_block_handler);
      case block_handler_type_symbol:
	return vm_yield_with_symbol(ec, VM_BH_TO_SYMBOL(block_handler),
				    argc, argv, passed_block_handler);
      case block_handler_type_proc:
	if (force_blockarg == FALSE) {
	    is_lambda = block_proc_is_lambda(VM_BH_TO_PROC(block_handler));
	}
	block_handler = vm_proc_to_block_handler(VM_BH_TO_PROC(block_handler));
	goto again;
    }
    VM_UNREACHABLE(invoke_block_from_c_splattable);
    return Qundef;
}

static inline VALUE
check_block_handler(rb_execution_context_t *ec)
{
    VALUE block_handler = VM_CF_BLOCK_HANDLER(ec->cfp);
    vm_block_handler_verify(block_handler);
    if (UNLIKELY(block_handler == VM_BLOCK_HANDLER_NONE)) {
	rb_vm_localjump_error("no block given", Qnil, 0);
    }

    return block_handler;
}

static VALUE
vm_yield_with_cref(rb_execution_context_t *ec, int argc, const VALUE *argv, const rb_cref_t *cref, int is_lambda)
{
    return invoke_block_from_c_bh(ec, check_block_handler(ec),
				  argc, argv, VM_BLOCK_HANDLER_NONE,
				  cref, is_lambda, FALSE);
}

static VALUE
vm_yield(rb_execution_context_t *ec, int argc, const VALUE *argv)
{
    return invoke_block_from_c_bh(ec, check_block_handler(ec),
				  argc, argv, VM_BLOCK_HANDLER_NONE,
				  NULL, FALSE, FALSE);
}

static VALUE
vm_yield_with_block(rb_execution_context_t *ec, int argc, const VALUE *argv, VALUE block_handler)
{
    return invoke_block_from_c_bh(ec, check_block_handler(ec),
				  argc, argv, block_handler,
				  NULL, FALSE, FALSE);
}

static VALUE
vm_yield_force_blockarg(rb_execution_context_t *ec, VALUE args)
{
    return invoke_block_from_c_bh(ec, check_block_handler(ec), 1, &args,
				  VM_BLOCK_HANDLER_NONE, NULL, FALSE, TRUE);
}

static inline VALUE
invoke_block_from_c_proc(rb_execution_context_t *ec, const rb_proc_t *proc,
			 VALUE self, int argc, const VALUE *argv,
			 VALUE passed_block_handler, int is_lambda)
{
    const struct rb_block *block = &proc->block;

  again:
    switch (vm_block_type(block)) {
      case block_type_iseq:
	return invoke_iseq_block_from_c(ec, &block->as.captured, self, argc, argv, passed_block_handler, NULL, is_lambda);
      case block_type_ifunc:
	return vm_yield_with_cfunc(ec, &block->as.captured, self, argc, argv, passed_block_handler);
      case block_type_symbol:
	return vm_yield_with_symbol(ec, block->as.symbol, argc, argv, passed_block_handler);
      case block_type_proc:
	is_lambda = block_proc_is_lambda(block->as.proc);
	block = vm_proc_block(block->as.proc);
	goto again;
    }
    VM_UNREACHABLE(invoke_block_from_c_proc);
    return Qundef;
}

static VALUE
vm_invoke_proc(rb_execution_context_t *ec, rb_proc_t *proc, VALUE self,
	       int argc, const VALUE *argv, VALUE passed_block_handler)
{
    return invoke_block_from_c_proc(ec, proc, self, argc, argv, passed_block_handler, proc->is_lambda);
}

MJIT_FUNC_EXPORTED VALUE
vm_invoke_bmethod(rb_execution_context_t *ec, rb_proc_t *proc, VALUE self,
		  int argc, const VALUE *argv, VALUE block_handler)
{
    return invoke_block_from_c_proc(ec, proc, self, argc, argv, block_handler, TRUE);
}

MJIT_FUNC_EXPORTED VALUE
rb_vm_invoke_proc(rb_execution_context_t *ec, rb_proc_t *proc,
		  int argc, const VALUE *argv, VALUE passed_block_handler)
{
    VALUE self = vm_block_self(&proc->block);
    vm_block_handler_verify(passed_block_handler);

    if (proc->is_from_method) {
	return vm_invoke_bmethod(ec, proc, self, argc, argv, passed_block_handler);
    }
    else {
	return vm_invoke_proc(ec, proc, self, argc, argv, passed_block_handler);
    }
}

/* special variable */

static rb_control_frame_t *
vm_normal_frame(const rb_execution_context_t *ec, rb_control_frame_t *cfp)
{
    while (cfp->pc == 0) {
	cfp = RUBY_VM_PREVIOUS_CONTROL_FRAME(cfp);
	if (RUBY_VM_CONTROL_FRAME_STACK_OVERFLOW_P(ec, cfp)) {
	    return 0;
	}
    }
    return cfp;
}

static VALUE
vm_cfp_svar_get(const rb_execution_context_t *ec, rb_control_frame_t *cfp, VALUE key)
{
    cfp = vm_normal_frame(ec, cfp);
    return lep_svar_get(ec, cfp ? VM_CF_LEP(cfp) : 0, key);
}

static void
vm_cfp_svar_set(const rb_execution_context_t *ec, rb_control_frame_t *cfp, VALUE key, const VALUE val)
{
    cfp = vm_normal_frame(ec, cfp);
    lep_svar_set(ec, cfp ? VM_CF_LEP(cfp) : 0, key, val);
}

static VALUE
vm_svar_get(const rb_execution_context_t *ec, VALUE key)
{
    return vm_cfp_svar_get(ec, ec->cfp, key);
}

static void
vm_svar_set(const rb_execution_context_t *ec, VALUE key, VALUE val)
{
    vm_cfp_svar_set(ec, ec->cfp, key, val);
}

VALUE
rb_backref_get(void)
{
    return vm_svar_get(GET_EC(), VM_SVAR_BACKREF);
}

void
rb_backref_set(VALUE val)
{
    vm_svar_set(GET_EC(), VM_SVAR_BACKREF, val);
}

VALUE
rb_lastline_get(void)
{
    return vm_svar_get(GET_EC(), VM_SVAR_LASTLINE);
}

void
rb_lastline_set(VALUE val)
{
    vm_svar_set(GET_EC(), VM_SVAR_LASTLINE, val);
}

/* misc */

/* in intern.h */
const char *
rb_sourcefile(void)
{
    const rb_execution_context_t *ec = GET_EC();
    const rb_control_frame_t *cfp = rb_vm_get_ruby_level_next_cfp(ec, ec->cfp);

    if (cfp) {
	return RSTRING_PTR(rb_iseq_path(cfp->iseq));
    }
    else {
	return 0;
    }
}

/* in intern.h */
int
rb_sourceline(void)
{
    const rb_execution_context_t *ec = GET_EC();
    const rb_control_frame_t *cfp = rb_vm_get_ruby_level_next_cfp(ec, ec->cfp);

    if (cfp) {
	return rb_vm_get_sourceline(cfp);
    }
    else {
	return 0;
    }
}

VALUE
rb_source_location(int *pline)
{
    const rb_execution_context_t *ec = GET_EC();
    const rb_control_frame_t *cfp = rb_vm_get_ruby_level_next_cfp(ec, ec->cfp);

    if (cfp) {
	if (pline) *pline = rb_vm_get_sourceline(cfp);
	return rb_iseq_path(cfp->iseq);
    }
    else {
	if (pline) *pline = 0;
	return Qnil;
    }
}

const char *
rb_source_location_cstr(int *pline)
{
    VALUE path = rb_source_location(pline);
    if (NIL_P(path)) return NULL;
    return RSTRING_PTR(path);
}

rb_cref_t *
rb_vm_cref(void)
{
    const rb_execution_context_t *ec = GET_EC();
    const rb_control_frame_t *cfp = rb_vm_get_ruby_level_next_cfp(ec, ec->cfp);

    if (cfp == NULL) {
	return NULL;
    }
    return rb_vm_get_cref(cfp->ep);
}

rb_cref_t *
rb_vm_cref_replace_with_duplicated_cref(void)
{
    const rb_execution_context_t *ec = GET_EC();
    const rb_control_frame_t *cfp = rb_vm_get_ruby_level_next_cfp(ec, ec->cfp);
    rb_cref_t *cref = vm_cref_replace_with_duplicated_cref(cfp->ep);
    return cref;
}

const rb_cref_t *
rb_vm_cref_in_context(VALUE self, VALUE cbase)
{
    const rb_execution_context_t *ec = GET_EC();
    const rb_control_frame_t *cfp = rb_vm_get_ruby_level_next_cfp(ec, ec->cfp);
    const rb_cref_t *cref;
    if (cfp->self != self) return NULL;
    if (!vm_env_cref_by_cref(cfp->ep)) return NULL;
    cref = rb_vm_get_cref(cfp->ep);
    if (CREF_CLASS(cref) != cbase) return NULL;
    return cref;
}

#if 0
void
debug_cref(rb_cref_t *cref)
{
    while (cref) {
	dp(CREF_CLASS(cref));
	printf("%ld\n", CREF_VISI(cref));
	cref = CREF_NEXT(cref);
    }
}
#endif

VALUE
rb_vm_cbase(void)
{
    const rb_execution_context_t *ec = GET_EC();
    const rb_control_frame_t *cfp = rb_vm_get_ruby_level_next_cfp(ec, ec->cfp);

    if (cfp == 0) {
	rb_raise(rb_eRuntimeError, "Can't call on top of Fiber or Thread");
    }
    return vm_get_cbase(cfp->ep);
}

/* jump */

static VALUE
make_localjump_error(const char *mesg, VALUE value, int reason)
{
    extern VALUE rb_eLocalJumpError;
    VALUE exc = rb_exc_new2(rb_eLocalJumpError, mesg);
    ID id;

    switch (reason) {
      case TAG_BREAK:
	CONST_ID(id, "break");
	break;
      case TAG_REDO:
	CONST_ID(id, "redo");
	break;
      case TAG_RETRY:
	CONST_ID(id, "retry");
	break;
      case TAG_NEXT:
	CONST_ID(id, "next");
	break;
      case TAG_RETURN:
	CONST_ID(id, "return");
	break;
      default:
	CONST_ID(id, "noreason");
	break;
    }
    rb_iv_set(exc, "@exit_value", value);
    rb_iv_set(exc, "@reason", ID2SYM(id));
    return exc;
}

MJIT_FUNC_EXPORTED void
rb_vm_localjump_error(const char *mesg, VALUE value, int reason)
{
    VALUE exc = make_localjump_error(mesg, value, reason);
    rb_exc_raise(exc);
}

VALUE
rb_vm_make_jump_tag_but_local_jump(int state, VALUE val)
{
    const char *mesg;

    switch (state) {
      case TAG_RETURN:
	mesg = "unexpected return";
	break;
      case TAG_BREAK:
	mesg = "unexpected break";
	break;
      case TAG_NEXT:
	mesg = "unexpected next";
	break;
      case TAG_REDO:
	mesg = "unexpected redo";
	val = Qnil;
	break;
      case TAG_RETRY:
	mesg = "retry outside of rescue clause";
	val = Qnil;
	break;
      default:
	return Qnil;
    }
    if (val == Qundef) {
	val = GET_EC()->tag->retval;
    }
    return make_localjump_error(mesg, val, state);
}

#if 0
void
rb_vm_jump_tag_but_local_jump(int state)
{
    VALUE exc = rb_vm_make_jump_tag_but_local_jump(state, Qundef);
    if (!NIL_P(exc)) rb_exc_raise(exc);
    EC_JUMP_TAG(GET_EC(), state);
}
#endif

static rb_control_frame_t *
next_not_local_frame(rb_control_frame_t *cfp)
{
    while (VM_ENV_LOCAL_P(cfp->ep)) {
	cfp = RUBY_VM_PREVIOUS_CONTROL_FRAME(cfp);
    }
    return cfp;
}

NORETURN(static void vm_iter_break(rb_execution_context_t *ec, VALUE val));

static void
vm_iter_break(rb_execution_context_t *ec, VALUE val)
{
    rb_control_frame_t *cfp = next_not_local_frame(ec->cfp);
    const VALUE *ep = VM_CF_PREV_EP(cfp);
    const rb_control_frame_t *target_cfp = rb_vm_search_cf_from_ep(ec, cfp, ep);

#if 0				/* raise LocalJumpError */
    if (!target_cfp) {
	rb_vm_localjump_error("unexpected break", val, TAG_BREAK);
    }
#endif

    ec->errinfo = (VALUE)THROW_DATA_NEW(val, target_cfp, TAG_BREAK);
    EC_JUMP_TAG(ec, TAG_BREAK);
}

void
rb_iter_break(void)
{
    vm_iter_break(GET_EC(), Qnil);
}

void
rb_iter_break_value(VALUE val)
{
    vm_iter_break(GET_EC(), val);
}

/* optimization: redefine management */

static st_table *vm_opt_method_table = 0;

static int
vm_redefinition_check_flag(VALUE klass)
{
    if (klass == rb_cInteger) return INTEGER_REDEFINED_OP_FLAG;
    if (klass == rb_cFloat)  return FLOAT_REDEFINED_OP_FLAG;
    if (klass == rb_cString) return STRING_REDEFINED_OP_FLAG;
    if (klass == rb_cArray)  return ARRAY_REDEFINED_OP_FLAG;
    if (klass == rb_cHash)   return HASH_REDEFINED_OP_FLAG;
    if (klass == rb_cSymbol) return SYMBOL_REDEFINED_OP_FLAG;
    if (klass == rb_cTime)   return TIME_REDEFINED_OP_FLAG;
    if (klass == rb_cRegexp) return REGEXP_REDEFINED_OP_FLAG;
    if (klass == rb_cNilClass) return NIL_REDEFINED_OP_FLAG;
    if (klass == rb_cTrueClass) return TRUE_REDEFINED_OP_FLAG;
    if (klass == rb_cFalseClass) return FALSE_REDEFINED_OP_FLAG;
    return 0;
}

static void
rb_vm_check_redefinition_opt_method(const rb_method_entry_t *me, VALUE klass)
{
    st_data_t bop;
    if (RB_TYPE_P(klass, T_ICLASS) && FL_TEST(klass, RICLASS_IS_ORIGIN)) {
       klass = RBASIC_CLASS(klass);
    }
    if (me->def->type == VM_METHOD_TYPE_CFUNC) {
	if (st_lookup(vm_opt_method_table, (st_data_t)me, &bop)) {
	    int flag = vm_redefinition_check_flag(klass);

	    ruby_vm_redefined_flag[bop] |= flag;
	}
    }
}

static enum rb_id_table_iterator_result
check_redefined_method(ID mid, VALUE value, void *data)
{
    VALUE klass = (VALUE)data;
    const rb_method_entry_t *me = (rb_method_entry_t *)value;
    const rb_method_entry_t *newme = rb_method_entry(klass, mid);

    if (newme != me) rb_vm_check_redefinition_opt_method(me, me->owner);

    return ID_TABLE_CONTINUE;
}

void
rb_vm_check_redefinition_by_prepend(VALUE klass)
{
    if (!vm_redefinition_check_flag(klass)) return;
    rb_id_table_foreach(RCLASS_M_TBL(RCLASS_ORIGIN(klass)), check_redefined_method, (void *)klass);
}

static void
add_opt_method(VALUE klass, ID mid, VALUE bop)
{
    const rb_method_entry_t *me = rb_method_entry_at(klass, mid);

    if (me && me->def->type == VM_METHOD_TYPE_CFUNC) {
	st_insert(vm_opt_method_table, (st_data_t)me, (st_data_t)bop);
    }
    else {
	rb_bug("undefined optimized method: %s", rb_id2name(mid));
    }
}

static void
vm_init_redefined_flag(void)
{
    ID mid;
    VALUE bop;

    vm_opt_method_table = st_init_numtable();

#define OP(mid_, bop_) (mid = id##mid_, bop = BOP_##bop_, ruby_vm_redefined_flag[bop] = 0)
#define C(k) add_opt_method(rb_c##k, mid, bop)
    OP(PLUS, PLUS), (C(Integer), C(Float), C(String), C(Array));
    OP(MINUS, MINUS), (C(Integer), C(Float));
    OP(MULT, MULT), (C(Integer), C(Float));
    OP(DIV, DIV), (C(Integer), C(Float));
    OP(MOD, MOD), (C(Integer), C(Float));
    OP(Eq, EQ), (C(Integer), C(Float), C(String), C(Symbol));
    OP(Eqq, EQQ), (C(Integer), C(Float), C(Symbol), C(String),
		   C(NilClass), C(TrueClass), C(FalseClass));
    OP(LT, LT), (C(Integer), C(Float));
    OP(LE, LE), (C(Integer), C(Float));
    OP(GT, GT), (C(Integer), C(Float));
    OP(GE, GE), (C(Integer), C(Float));
    OP(LTLT, LTLT), (C(String), C(Array));
    OP(AREF, AREF), (C(Array), C(Hash));
    OP(ASET, ASET), (C(Array), C(Hash));
    OP(Length, LENGTH), (C(Array), C(String), C(Hash));
    OP(Size, SIZE), (C(Array), C(String), C(Hash));
    OP(EmptyP, EMPTY_P), (C(Array), C(String), C(Hash));
    OP(Succ, SUCC), (C(Integer), C(String), C(Time));
    OP(EqTilde, MATCH), (C(Regexp), C(String));
    OP(Freeze, FREEZE), (C(String));
    OP(UMinus, UMINUS), (C(String));
    OP(Max, MAX), (C(Array));
    OP(Min, MIN), (C(Array));
#undef C
#undef OP
}

/* for vm development */

#if VMDEBUG
static const char *
vm_frametype_name(const rb_control_frame_t *cfp)
{
    switch (VM_FRAME_TYPE(cfp)) {
      case VM_FRAME_MAGIC_METHOD: return "method";
      case VM_FRAME_MAGIC_BLOCK:  return "block";
      case VM_FRAME_MAGIC_CLASS:  return "class";
      case VM_FRAME_MAGIC_TOP:    return "top";
      case VM_FRAME_MAGIC_CFUNC:  return "cfunc";
      case VM_FRAME_MAGIC_IFUNC:  return "ifunc";
      case VM_FRAME_MAGIC_EVAL:   return "eval";
      case VM_FRAME_MAGIC_RESCUE: return "rescue";
      default:
	rb_bug("unknown frame");
    }
}
#endif

static VALUE
frame_return_value(const struct vm_throw_data *err)
{
    if (THROW_DATA_P(err) &&
	THROW_DATA_STATE(err) == TAG_BREAK &&
	THROW_DATA_CONSUMED_P(err) == FALSE) {
	return THROW_DATA_VAL(err);
    }
    else {
	return Qnil;
    }
}

#if 0
/* for debug */
static const char *
frame_name(const rb_control_frame_t *cfp)
{
    unsigned long type = VM_FRAME_TYPE(cfp);
#define C(t) if (type == VM_FRAME_MAGIC_##t) return #t
    C(METHOD);
    C(BLOCK);
    C(CLASS);
    C(TOP);
    C(CFUNC);
    C(PROC);
    C(IFUNC);
    C(EVAL);
    C(LAMBDA);
    C(RESCUE);
    C(DUMMY);
#undef C
    return "unknown";
}
#endif

static void
hook_before_rewind(rb_execution_context_t *ec, const rb_control_frame_t *cfp, int will_finish_vm_exec, int state, struct vm_throw_data *err)
{
    if (state == TAG_RAISE && RBASIC_CLASS(err) == rb_eSysStackError) {
	return;
    }
    switch (VM_FRAME_TYPE(ec->cfp)) {
      case VM_FRAME_MAGIC_METHOD:
	RUBY_DTRACE_METHOD_RETURN_HOOK(ec, 0, 0);
	EXEC_EVENT_HOOK_AND_POP_FRAME(ec, RUBY_EVENT_RETURN, ec->cfp->self, 0, 0, 0, frame_return_value(err));
	THROW_DATA_CONSUMED_SET(err);
	break;
      case VM_FRAME_MAGIC_BLOCK:
	if (VM_FRAME_BMETHOD_P(ec->cfp)) {
	    EXEC_EVENT_HOOK(ec, RUBY_EVENT_B_RETURN, ec->cfp->self, 0, 0, 0, frame_return_value(err));

	    if (!will_finish_vm_exec) {
		/* kick RUBY_EVENT_RETURN at invoke_block_from_c() for bmethod */
		EXEC_EVENT_HOOK_AND_POP_FRAME(ec, RUBY_EVENT_RETURN, ec->cfp->self,
					      rb_vm_frame_method_entry(ec->cfp)->def->original_id,
					      rb_vm_frame_method_entry(ec->cfp)->called_id,
					      rb_vm_frame_method_entry(ec->cfp)->owner,
					      frame_return_value(err));
	    }
	    THROW_DATA_CONSUMED_SET(err);
	}
	else {
	    EXEC_EVENT_HOOK_AND_POP_FRAME(ec, RUBY_EVENT_B_RETURN, ec->cfp->self, 0, 0, 0, frame_return_value(err));
	    THROW_DATA_CONSUMED_SET(err);
	}
	break;
      case VM_FRAME_MAGIC_CLASS:
	EXEC_EVENT_HOOK_AND_POP_FRAME(ec, RUBY_EVENT_END, ec->cfp->self, 0, 0, 0, Qnil);
	break;
    }
}

/* evaluator body */

/*                  finish
  VMe (h1)          finish
    VM              finish F1 F2
      cfunc         finish F1 F2 C1
        rb_funcall  finish F1 F2 C1
          VMe       finish F1 F2 C1
            VM      finish F1 F2 C1 F3

  F1 - F3 : pushed by VM
  C1      : pushed by send insn (CFUNC)

  struct CONTROL_FRAME {
    VALUE *pc;                  // cfp[0], program counter
    VALUE *sp;                  // cfp[1], stack pointer
    rb_iseq_t *iseq;            // cfp[2], iseq
    VALUE self;                 // cfp[3], self
    const VALUE *ep;            // cfp[4], env pointer
    const void *block_code;     // cfp[5], blcok code
  };

  struct rb_captured_blcok {
    VALUE self;
    VALUE *ep;
    union code;
  };

  struct METHOD_ENV {
    VALUE param0;
    ...
    VALUE paramN;
    VALUE lvar1;
    ...
    VALUE lvarM;
    VALUE cref;    // ep[-2]
    VALUE special; // ep[-1]
    VALUE flags;   // ep[ 0] == lep[0]
  };

  struct BLOCK_ENV {
    VALUE block_param0;
    ...
    VALUE block_paramN;
    VALUE block_lvar1;
    ...
    VALUE block_lvarM;
    VALUE cref;    // ep[-2]
    VALUE special; // ep[-1]
    VALUE flags;   // ep[ 0]
  };

  struct CLASS_ENV {
    VALUE class_lvar0;
    ...
    VALUE class_lvarN;
    VALUE cref;
    VALUE prev_ep; // for frame jump
    VALUE flags;
  };

  struct C_METHOD_CONTROL_FRAME {
    VALUE *pc;                       // 0
    VALUE *sp;                       // stack pointer
    rb_iseq_t *iseq;                 // cmi
    VALUE self;                      // ?
    VALUE *ep;                       // ep == lep
    void *code;                      //
  };

  struct C_BLOCK_CONTROL_FRAME {
    VALUE *pc;                       // point only "finish" insn
    VALUE *sp;                       // sp
    rb_iseq_t *iseq;                 // ?
    VALUE self;                      //
    VALUE *ep;                       // ep
    void *code;                      //
  };
 */

MJIT_FUNC_EXPORTED VALUE
vm_exec(rb_execution_context_t *ec)
{
    enum ruby_tag_type state;
    VALUE result;
    VALUE initial = 0;
    struct vm_throw_data *err;

    EC_PUSH_TAG(ec);

    _tag.retval = Qnil;
    if ((state = EC_EXEC_TAG()) == TAG_NONE) {
      vm_loop_start:
	if ((result = mjit_exec(ec)) == Qundef)
	    result = vm_exec_core(ec, initial);
	VM_ASSERT(ec->tag == &_tag);
	if ((state = _tag.state) != TAG_NONE) {
	    err = (struct vm_throw_data *)result;
	    _tag.state = TAG_NONE;
	    goto exception_handler;
	}
    }
    else {
	unsigned int i;
	const struct iseq_catch_table_entry *entry;
	const struct iseq_catch_table *ct;
	unsigned long epc, cont_pc, cont_sp;
	const rb_iseq_t *catch_iseq;
	rb_control_frame_t *cfp;
	VALUE type;
	const rb_control_frame_t *escape_cfp;

	err = (struct vm_throw_data *)ec->errinfo;
	rb_ec_raised_reset(ec, RAISED_STACKOVERFLOW);

      exception_handler:
	cont_pc = cont_sp = 0;
	catch_iseq = NULL;

	while (ec->cfp->pc == 0 || ec->cfp->iseq == 0) {
	    if (UNLIKELY(VM_FRAME_TYPE(ec->cfp) == VM_FRAME_MAGIC_CFUNC)) {
		EXEC_EVENT_HOOK(ec, RUBY_EVENT_C_RETURN, ec->cfp->self,
				rb_vm_frame_method_entry(ec->cfp)->def->original_id,
				rb_vm_frame_method_entry(ec->cfp)->called_id,
				rb_vm_frame_method_entry(ec->cfp)->owner, Qnil);
		RUBY_DTRACE_CMETHOD_RETURN_HOOK(ec,
						rb_vm_frame_method_entry(ec->cfp)->owner,
						rb_vm_frame_method_entry(ec->cfp)->def->original_id);
	    }
	    rb_vm_pop_frame(ec);
	}

	cfp = ec->cfp;
	epc = cfp->pc - cfp->iseq->body->iseq_encoded;

	escape_cfp = NULL;
	if (state == TAG_BREAK || state == TAG_RETURN) {
	    escape_cfp = THROW_DATA_CATCH_FRAME(err);

	    if (cfp == escape_cfp) {
		if (state == TAG_RETURN) {
		    if (!VM_FRAME_FINISHED_P(cfp)) {
			THROW_DATA_CATCH_FRAME_SET(err, cfp + 1);
			THROW_DATA_STATE_SET(err, state = TAG_BREAK);
		    }
		    else {
			ct = cfp->iseq->body->catch_table;
			if (ct) for (i = 0; i < ct->size; i++) {
			    entry = &ct->entries[i];
			    if (entry->start < epc && entry->end >= epc) {
				if (entry->type == CATCH_TYPE_ENSURE) {
				    catch_iseq = entry->iseq;
				    cont_pc = entry->cont;
				    cont_sp = entry->sp;
				    break;
				}
			    }
			}
			if (catch_iseq == NULL) {
			    ec->errinfo = Qnil;
			    result = THROW_DATA_VAL(err);
			    THROW_DATA_CATCH_FRAME_SET(err, cfp + 1);
			    hook_before_rewind(ec, ec->cfp, TRUE, state, err);
			    rb_vm_pop_frame(ec);
			    goto finish_vme;
			}
		    }
		    /* through */
		}
		else {
		    /* TAG_BREAK */
#if OPT_STACK_CACHING
		    initial = THROW_DATA_VAL(err);
#else
		    *ec->cfp->sp++ = THROW_DATA_VAL(err);
#endif
		    ec->errinfo = Qnil;
		    goto vm_loop_start;
		}
	    }
	}

	if (state == TAG_RAISE) {
	    ct = cfp->iseq->body->catch_table;
	    if (ct) for (i = 0; i < ct->size; i++) {
		entry = &ct->entries[i];
		if (entry->start < epc && entry->end >= epc) {

		    if (entry->type == CATCH_TYPE_RESCUE ||
			entry->type == CATCH_TYPE_ENSURE) {
			catch_iseq = entry->iseq;
			cont_pc = entry->cont;
			cont_sp = entry->sp;
			break;
		    }
		}
	    }
	}
	else if (state == TAG_RETRY) {
	    ct = cfp->iseq->body->catch_table;
	    if (ct) for (i = 0; i < ct->size; i++) {
		entry = &ct->entries[i];
		if (entry->start < epc && entry->end >= epc) {

		    if (entry->type == CATCH_TYPE_ENSURE) {
			catch_iseq = entry->iseq;
			cont_pc = entry->cont;
			cont_sp = entry->sp;
			break;
		    }
		    else if (entry->type == CATCH_TYPE_RETRY) {
			const rb_control_frame_t *escape_cfp;
			escape_cfp = THROW_DATA_CATCH_FRAME(err);
			if (cfp == escape_cfp) {
			    cfp->pc = cfp->iseq->body->iseq_encoded + entry->cont;
			    ec->errinfo = Qnil;
			    goto vm_loop_start;
			}
		    }
		}
	    }
	}
	else if (state == TAG_BREAK && !escape_cfp) {
	    type = CATCH_TYPE_BREAK;

	  search_restart_point:
	    ct = cfp->iseq->body->catch_table;
	    if (ct) for (i = 0; i < ct->size; i++) {
		entry = &ct->entries[i];

		if (entry->start < epc && entry->end >= epc) {
		    if (entry->type == CATCH_TYPE_ENSURE) {
			catch_iseq = entry->iseq;
			cont_pc = entry->cont;
			cont_sp = entry->sp;
			break;
		    }
		    else if (entry->type == type) {
			cfp->pc = cfp->iseq->body->iseq_encoded + entry->cont;
			cfp->sp = vm_base_ptr(cfp) + entry->sp;

			if (state != TAG_REDO) {
#if OPT_STACK_CACHING
			    initial = THROW_DATA_VAL(err);
#else
			    *ec->cfp->sp++ = THROW_DATA_VAL(err);
#endif
			}
			ec->errinfo = Qnil;
			VM_ASSERT(ec->tag->state == TAG_NONE);
			goto vm_loop_start;
		    }
		}
	    }
	}
	else if (state == TAG_REDO) {
	    type = CATCH_TYPE_REDO;
	    goto search_restart_point;
	}
	else if (state == TAG_NEXT) {
	    type = CATCH_TYPE_NEXT;
	    goto search_restart_point;
	}
	else {
	    ct = cfp->iseq->body->catch_table;
	    if (ct) for (i = 0; i < ct->size; i++) {
		entry = &ct->entries[i];
		if (entry->start < epc && entry->end >= epc) {

		    if (entry->type == CATCH_TYPE_ENSURE) {
			catch_iseq = entry->iseq;
			cont_pc = entry->cont;
			cont_sp = entry->sp;
			break;
		    }
		}
	    }
	}

	if (catch_iseq != NULL) { /* found catch table */
	    /* enter catch scope */
	    const int arg_size = 1;

	    rb_iseq_check(catch_iseq);
	    cfp->sp = vm_base_ptr(cfp) + cont_sp;
	    cfp->pc = cfp->iseq->body->iseq_encoded + cont_pc;

	    /* push block frame */
	    cfp->sp[0] = (VALUE)err;
	    vm_push_frame(ec, catch_iseq, VM_FRAME_MAGIC_RESCUE,
			  cfp->self,
			  VM_GUARDED_PREV_EP(cfp->ep),
			  0, /* cref or me */
			  catch_iseq->body->iseq_encoded,
			  cfp->sp + arg_size /* push value */,
			  catch_iseq->body->local_table_size - arg_size,
			  catch_iseq->body->stack_max);

	    state = 0;
	    ec->tag->state = TAG_NONE;
	    ec->errinfo = Qnil;
	    goto vm_loop_start;
	}
	else {
	    hook_before_rewind(ec, ec->cfp, FALSE, state, err);

	    if (VM_FRAME_FINISHED_P(ec->cfp)) {
		rb_vm_pop_frame(ec);
		ec->errinfo = (VALUE)err;
		EC_TMPPOP_TAG();
		EC_JUMP_TAG(ec, state);
	    }
	    else {
		rb_vm_pop_frame(ec);
		goto exception_handler;
	    }
	}
    }
  finish_vme:
    EC_POP_TAG();
    return result;
}

/* misc */

VALUE
rb_iseq_eval(const rb_iseq_t *iseq)
{
    rb_execution_context_t *ec = GET_EC();
    VALUE val;
    vm_set_top_stack(ec, iseq);
    val = vm_exec(ec);
    return val;
}

VALUE
rb_iseq_eval_main(const rb_iseq_t *iseq)
{
    rb_execution_context_t *ec = GET_EC();
    VALUE val;

    vm_set_main_stack(ec, iseq);
    val = vm_exec(ec);
    return val;
}

int
rb_vm_control_frame_id_and_class(const rb_control_frame_t *cfp, ID *idp, ID *called_idp, VALUE *klassp)
{
    const rb_callable_method_entry_t *me = rb_vm_frame_method_entry(cfp);

    if (me) {
	if (idp) *idp = me->def->original_id;
	if (called_idp) *called_idp = me->called_id;
	if (klassp) *klassp = me->owner;
	return TRUE;
    }
    else {
	return FALSE;
    }
}

int
rb_ec_frame_method_id_and_class(const rb_execution_context_t *ec, ID *idp, ID *called_idp, VALUE *klassp)
{
    return rb_vm_control_frame_id_and_class(ec->cfp, idp, called_idp, klassp);
}

RUBY_FUNC_EXPORTED int
rb_frame_method_id_and_class(ID *idp, VALUE *klassp)
{
    return rb_ec_frame_method_id_and_class(GET_EC(), idp, 0, klassp);
}

VALUE
rb_vm_call_cfunc(VALUE recv, VALUE (*func)(VALUE), VALUE arg,
		 VALUE block_handler, VALUE filename)
{
    rb_execution_context_t *ec = GET_EC();
    const rb_control_frame_t *reg_cfp = ec->cfp;
    const rb_iseq_t *iseq = rb_iseq_new(0, filename, filename, Qnil, 0, ISEQ_TYPE_TOP);
    VALUE val;

    vm_push_frame(ec, iseq, VM_FRAME_MAGIC_TOP | VM_ENV_FLAG_LOCAL | VM_FRAME_FLAG_FINISH,
		  recv, block_handler,
		  (VALUE)vm_cref_new_toplevel(ec), /* cref or me */
		  0, reg_cfp->sp, 0, 0);

    val = (*func)(arg);

    rb_vm_pop_frame(ec);
    return val;
}

/* vm */

void rb_vm_trace_mark_event_hooks(rb_hook_list_t *hooks);

void
rb_vm_mark(void *ptr)
{
    RUBY_MARK_ENTER("vm");
    RUBY_GC_INFO("-------------------------------------------------\n");
    if (ptr) {
	rb_vm_t *vm = ptr;
	rb_thread_t *th = 0;

	list_for_each(&vm->living_threads, th, vmlt_node) {
	    rb_gc_mark(th->self);
	}
	rb_gc_mark(vm->thgroup_default);
	rb_gc_mark(vm->mark_object_ary);
	rb_gc_mark(vm->load_path);
	rb_gc_mark(vm->load_path_snapshot);
	RUBY_MARK_UNLESS_NULL(vm->load_path_check_cache);
	rb_gc_mark(vm->expanded_load_path);
	rb_gc_mark(vm->loaded_features);
	rb_gc_mark(vm->loaded_features_snapshot);
	rb_gc_mark(vm->top_self);
	RUBY_MARK_UNLESS_NULL(vm->coverages);
	rb_gc_mark(vm->defined_module_hash);

	if (vm->loading_table) {
	    rb_mark_tbl(vm->loading_table);
	}

	rb_vm_trace_mark_event_hooks(&vm->event_hooks);

	rb_gc_mark_values(RUBY_NSIG, vm->trap_list.cmd);

	mjit_mark();
    }

    RUBY_MARK_LEAVE("vm");
}

#undef rb_vm_register_special_exception
void
rb_vm_register_special_exception_str(enum ruby_special_exceptions sp, VALUE cls, VALUE mesg)
{
    rb_vm_t *vm = GET_VM();
    VALUE exc = rb_exc_new3(cls, rb_obj_freeze(mesg));
    OBJ_TAINT(exc);
    OBJ_FREEZE(exc);
    ((VALUE *)vm->special_exceptions)[sp] = exc;
    rb_gc_register_mark_object(exc);
}

int
rb_vm_add_root_module(ID id, VALUE module)
{
    rb_vm_t *vm = GET_VM();

    rb_hash_aset(vm->defined_module_hash, ID2SYM(id), module);

    return TRUE;
}

static int
free_loading_table_entry(st_data_t key, st_data_t value, st_data_t arg)
{
    xfree((char *)key);
    return ST_DELETE;
}

int
ruby_vm_destruct(rb_vm_t *vm)
{
    RUBY_FREE_ENTER("vm");

    if (vm) {
	rb_thread_t *th = vm->main_thread;
	struct rb_objspace *objspace = vm->objspace;
	vm->main_thread = 0;
	if (th) {
	    rb_fiber_reset_root_local_storage(th->self);
	    thread_free(th);
	}
	rb_vm_living_threads_init(vm);
	ruby_vm_run_at_exit_hooks(vm);
	if (vm->loading_table) {
	    st_foreach(vm->loading_table, free_loading_table_entry, 0);
	    st_free_table(vm->loading_table);
	    vm->loading_table = 0;
	}
	if (vm->frozen_strings) {
	    st_free_table(vm->frozen_strings);
	    vm->frozen_strings = 0;
	}
	rb_vm_gvl_destroy(vm);
	if (objspace) {
	    rb_objspace_free(objspace);
	}
	/* after freeing objspace, you *can't* use ruby_xfree() */
	ruby_mimfree(vm);
	ruby_current_vm_ptr = NULL;
    }
    RUBY_FREE_LEAVE("vm");
    return 0;
}

static size_t
vm_memsize(const void *ptr)
{
    const rb_vm_t *vmobj = ptr;
    size_t size = sizeof(rb_vm_t);

    size += vmobj->living_thread_num * sizeof(rb_thread_t);

    if (vmobj->defined_strings) {
	size += DEFINED_EXPR * sizeof(VALUE);
    }
    return size;
}

static const rb_data_type_t vm_data_type = {
    "VM",
    {NULL, NULL, vm_memsize,},
    0, 0, RUBY_TYPED_FREE_IMMEDIATELY
};


static VALUE
vm_default_params(void)
{
    rb_vm_t *vm = GET_VM();
    VALUE result = rb_hash_new();
#define SET(name) rb_hash_aset(result, ID2SYM(rb_intern(#name)), SIZET2NUM(vm->default_params.name));
    SET(thread_vm_stack_size);
    SET(thread_machine_stack_size);
    SET(fiber_vm_stack_size);
    SET(fiber_machine_stack_size);
#undef SET
    rb_obj_freeze(result);
    return result;
}

static size_t
get_param(const char *name, size_t default_value, size_t min_value)
{
    const char *envval;
    size_t result = default_value;
    if ((envval = getenv(name)) != 0) {
	long val = atol(envval);
	if (val < (long)min_value) {
	    val = (long)min_value;
	}
	result = (size_t)(((val -1 + RUBY_VM_SIZE_ALIGN) / RUBY_VM_SIZE_ALIGN) * RUBY_VM_SIZE_ALIGN);
    }
    if (0) fprintf(stderr, "%s: %"PRIuSIZE"\n", name, result); /* debug print */

    return result;
}

static void
check_machine_stack_size(size_t *sizep)
{
#ifdef PTHREAD_STACK_MIN
    size_t size = *sizep;
#endif

#ifdef PTHREAD_STACK_MIN
    if (size < PTHREAD_STACK_MIN) {
	*sizep = PTHREAD_STACK_MIN * 2;
    }
#endif
}

static void
vm_default_params_setup(rb_vm_t *vm)
{
    vm->default_params.thread_vm_stack_size =
      get_param("RUBY_THREAD_VM_STACK_SIZE",
		RUBY_VM_THREAD_VM_STACK_SIZE,
		RUBY_VM_THREAD_VM_STACK_SIZE_MIN);

    vm->default_params.thread_machine_stack_size =
      get_param("RUBY_THREAD_MACHINE_STACK_SIZE",
		RUBY_VM_THREAD_MACHINE_STACK_SIZE,
		RUBY_VM_THREAD_MACHINE_STACK_SIZE_MIN);

    vm->default_params.fiber_vm_stack_size =
      get_param("RUBY_FIBER_VM_STACK_SIZE",
		RUBY_VM_FIBER_VM_STACK_SIZE,
		RUBY_VM_FIBER_VM_STACK_SIZE_MIN);

    vm->default_params.fiber_machine_stack_size =
      get_param("RUBY_FIBER_MACHINE_STACK_SIZE",
		RUBY_VM_FIBER_MACHINE_STACK_SIZE,
		RUBY_VM_FIBER_MACHINE_STACK_SIZE_MIN);

    /* environment dependent check */
    check_machine_stack_size(&vm->default_params.thread_machine_stack_size);
    check_machine_stack_size(&vm->default_params.fiber_machine_stack_size);
}

static void
vm_init2(rb_vm_t *vm)
{
    MEMZERO(vm, rb_vm_t, 1);
    rb_vm_living_threads_init(vm);
    vm->thread_report_on_exception = 1;
    vm->src_encoding_index = -1;

    vm_default_params_setup(vm);
}

/* Thread */

#define USE_THREAD_DATA_RECYCLE 1

#if USE_THREAD_DATA_RECYCLE
#define RECYCLE_MAX 64
static VALUE *thread_recycle_stack_slot[RECYCLE_MAX];
static int thread_recycle_stack_count = 0;

static VALUE *
thread_recycle_stack(size_t size)
{
    if (thread_recycle_stack_count > 0) {
	/* TODO: check stack size if stack sizes are variable */
	return thread_recycle_stack_slot[--thread_recycle_stack_count];
    }
    else {
	return ALLOC_N(VALUE, size);
    }
}

#else
#define thread_recycle_stack(size) ALLOC_N(VALUE, (size))
#endif

void
rb_thread_recycle_stack_release(VALUE *stack)
{
    VM_ASSERT(stack != NULL);

#if USE_THREAD_DATA_RECYCLE
    if (thread_recycle_stack_count < RECYCLE_MAX) {
	thread_recycle_stack_slot[thread_recycle_stack_count++] = stack;
	return;
    }
#endif
    ruby_xfree(stack);
}

void
rb_execution_context_mark(const rb_execution_context_t *ec)
{
#if VM_CHECK_MODE > 0
    void rb_ec_verify(const rb_execution_context_t *ec); /* cont.c */
    rb_ec_verify(ec);
#endif

    /* mark VM stack */
    if (ec->vm_stack) {
	VALUE *p = ec->vm_stack;
	VALUE *sp = ec->cfp->sp;
	rb_control_frame_t *cfp = ec->cfp;
	rb_control_frame_t *limit_cfp = (void *)(ec->vm_stack + ec->vm_stack_size);

	rb_gc_mark_values((long)(sp - p), p);

	while (cfp != limit_cfp) {
#if VM_CHECK_MODE > 0
	    const VALUE *ep = cfp->ep;
	    VM_ASSERT(!!VM_ENV_FLAGS(ep, VM_ENV_FLAG_ESCAPED) == vm_ep_in_heap_p_(ec, ep));
#endif
	    rb_gc_mark(cfp->self);
	    rb_gc_mark((VALUE)cfp->iseq);
	    rb_gc_mark((VALUE)cfp->block_code);

	    cfp = RUBY_VM_PREVIOUS_CONTROL_FRAME(cfp);
	}
    }

    /* mark machine stack */
    if (ec->machine.stack_start && ec->machine.stack_end &&
	ec != GET_EC() /* marked for current ec at the first stage of marking */
	) {
	rb_gc_mark_machine_stack(ec);
	rb_gc_mark_locations((VALUE *)&ec->machine.regs,
			     (VALUE *)(&ec->machine.regs) +
			     sizeof(ec->machine.regs) / sizeof(VALUE));
    }

    RUBY_MARK_UNLESS_NULL(ec->errinfo);
    RUBY_MARK_UNLESS_NULL(ec->root_svar);
    rb_mark_tbl(ec->local_storage);
    RUBY_MARK_UNLESS_NULL(ec->local_storage_recursive_hash);
    RUBY_MARK_UNLESS_NULL(ec->local_storage_recursive_hash_for_trace);
}

void rb_fiber_mark_self(rb_fiber_t *fib);
void rb_threadptr_root_fiber_setup(rb_thread_t *th);
void rb_threadptr_root_fiber_release(rb_thread_t *th);

static void
thread_mark(void *ptr)
{
    rb_thread_t *th = ptr;
    RUBY_MARK_ENTER("thread");
    rb_fiber_mark_self(th->ec->fiber_ptr);

    /* mark ruby objects */
    RUBY_MARK_UNLESS_NULL(th->first_proc);
    if (th->first_proc) RUBY_MARK_UNLESS_NULL(th->first_args);

    RUBY_MARK_UNLESS_NULL(th->thgroup);
    RUBY_MARK_UNLESS_NULL(th->value);
    RUBY_MARK_UNLESS_NULL(th->pending_interrupt_queue);
    RUBY_MARK_UNLESS_NULL(th->pending_interrupt_mask_stack);
    RUBY_MARK_UNLESS_NULL(th->top_self);
    RUBY_MARK_UNLESS_NULL(th->top_wrapper);
    if (th->root_fiber) rb_fiber_mark_self(th->root_fiber);
    RUBY_MARK_UNLESS_NULL(th->stat_insn_usage);
    RUBY_MARK_UNLESS_NULL(th->last_status);
    RUBY_MARK_UNLESS_NULL(th->locking_mutex);
    RUBY_MARK_UNLESS_NULL(th->name);

    RUBY_MARK_LEAVE("thread");
}

static void
thread_free(void *ptr)
{
    rb_thread_t *th = ptr;
    RUBY_FREE_ENTER("thread");

    if (th->locking_mutex != Qfalse) {
	rb_bug("thread_free: locking_mutex must be NULL (%p:%p)", (void *)th, (void *)th->locking_mutex);
    }
    if (th->keeping_mutexes != NULL) {
	rb_bug("thread_free: keeping_mutexes must be NULL (%p:%p)", (void *)th, (void *)th->keeping_mutexes);
    }

    rb_threadptr_root_fiber_release(th);

    if (th->vm && th->vm->main_thread == th) {
	RUBY_GC_INFO("main thread\n");
    }
    else {
#ifdef USE_SIGALTSTACK
	if (th->altstack) {
	    free(th->altstack);
	}
#endif
	ruby_xfree(ptr);
    }

    RUBY_FREE_LEAVE("thread");
}

static size_t
thread_memsize(const void *ptr)
{
    const rb_thread_t *th = ptr;
    size_t size = sizeof(rb_thread_t);

    if (!th->root_fiber) {
	size += th->ec->vm_stack_size * sizeof(VALUE);
    }
    if (th->ec->local_storage) {
	size += st_memsize(th->ec->local_storage);
    }
    return size;
}

#define thread_data_type ruby_threadptr_data_type
const rb_data_type_t ruby_threadptr_data_type = {
    "VM/thread",
    {
	thread_mark,
	thread_free,
	thread_memsize,
    },
    0, 0, RUBY_TYPED_FREE_IMMEDIATELY
};

VALUE
rb_obj_is_thread(VALUE obj)
{
    if (rb_typeddata_is_kind_of(obj, &thread_data_type)) {
	return Qtrue;
    }
    else {
	return Qfalse;
    }
}

static VALUE
thread_alloc(VALUE klass)
{
    VALUE obj;
    rb_thread_t *th;
    obj = TypedData_Make_Struct(klass, rb_thread_t, &thread_data_type, th);

    return obj;
}

static void
th_init(rb_thread_t *th, VALUE self)
{
    th->self = self;
    rb_threadptr_root_fiber_setup(th);

    /* allocate thread stack */
#ifdef USE_SIGALTSTACK
    /* altstack of main thread is reallocated in another place */
    th->altstack = malloc(rb_sigaltstack_size());
#endif
    {
	/* vm_stack_size is word number.
	 * th->vm->default_params.thread_vm_stack_size is byte size. */
	size_t size = th->vm->default_params.thread_vm_stack_size / sizeof(VALUE);
	ec_set_vm_stack(th->ec, thread_recycle_stack(size), size);
    }

    th->ec->cfp = (void *)(th->ec->vm_stack + th->ec->vm_stack_size);

    vm_push_frame(th->ec, 0 /* dummy iseq */, VM_FRAME_MAGIC_DUMMY | VM_ENV_FLAG_LOCAL | VM_FRAME_FLAG_FINISH | VM_FRAME_FLAG_CFRAME /* dummy frame */,
		  Qnil /* dummy self */, VM_BLOCK_HANDLER_NONE /* dummy block ptr */,
		  0 /* dummy cref/me */,
		  0 /* dummy pc */, th->ec->vm_stack, 0, 0);

    th->status = THREAD_RUNNABLE;
    th->last_status = Qnil;
    th->ec->errinfo = Qnil;
    th->ec->root_svar = Qfalse;
    th->ec->local_storage_recursive_hash = Qnil;
    th->ec->local_storage_recursive_hash_for_trace = Qnil;
#ifdef NON_SCALAR_THREAD_ID
    th->thread_id_string[0] = '\0';
#endif

#if OPT_CALL_THREADED_CODE
    th->retval = Qundef;
#endif
    th->name = Qnil;
    th->report_on_exception = th->vm->thread_report_on_exception;
}

static VALUE
ruby_thread_init(VALUE self)
{
    rb_thread_t *th = rb_thread_ptr(self);
    rb_vm_t *vm = GET_THREAD()->vm;

    th->vm = vm;
    th_init(th, self);
    rb_ivar_set(self, rb_intern("locals"), rb_hash_new());

    th->top_wrapper = 0;
    th->top_self = rb_vm_top_self();
    th->ec->root_svar = Qfalse;
    return self;
}

VALUE
rb_thread_alloc(VALUE klass)
{
    VALUE self = thread_alloc(klass);
    ruby_thread_init(self);
    return self;
}

static void
vm_define_method(VALUE obj, ID id, VALUE iseqval, int is_singleton)
{
    VALUE klass;
    rb_method_visibility_t visi;
    rb_cref_t *cref = rb_vm_cref();

    if (!is_singleton) {
	klass = CREF_CLASS(cref);
	visi = rb_scope_visibility_get();
    }
    else { /* singleton */
	klass = rb_singleton_class(obj); /* class and frozen checked in this API */
	visi = METHOD_VISI_PUBLIC;
    }

    if (NIL_P(klass)) {
	rb_raise(rb_eTypeError, "no class/module to add method");
    }

    rb_add_method_iseq(klass, id, (const rb_iseq_t *)iseqval, cref, visi);

    if (!is_singleton && rb_scope_module_func_check()) {
	klass = rb_singleton_class(klass);
	rb_add_method_iseq(klass, id, (const rb_iseq_t *)iseqval, cref, METHOD_VISI_PUBLIC);
    }
}

#define REWIND_CFP(expr) do { \
    rb_execution_context_t *ec__ = GET_EC(); \
    VALUE *const curr_sp = (ec__->cfp++)->sp; \
    VALUE *const saved_sp = ec__->cfp->sp; \
    ec__->cfp->sp = curr_sp; \
    expr; \
    (ec__->cfp--)->sp = saved_sp; \
} while (0)

static VALUE
m_core_define_method(VALUE self, VALUE sym, VALUE iseqval)
{
    REWIND_CFP({
	vm_define_method(Qnil, SYM2ID(sym), iseqval, FALSE);
    });
    return sym;
}

static VALUE
m_core_define_singleton_method(VALUE self, VALUE cbase, VALUE sym, VALUE iseqval)
{
    REWIND_CFP({
	vm_define_method(cbase, SYM2ID(sym), iseqval, TRUE);
    });
    return sym;
}

static VALUE
m_core_set_method_alias(VALUE self, VALUE cbase, VALUE sym1, VALUE sym2)
{
    REWIND_CFP({
	rb_alias(cbase, SYM2ID(sym1), SYM2ID(sym2));
    });
    return Qnil;
}

static VALUE
m_core_set_variable_alias(VALUE self, VALUE sym1, VALUE sym2)
{
    REWIND_CFP({
	rb_alias_variable(SYM2ID(sym1), SYM2ID(sym2));
    });
    return Qnil;
}

static VALUE
m_core_undef_method(VALUE self, VALUE cbase, VALUE sym)
{
    REWIND_CFP({
	rb_undef(cbase, SYM2ID(sym));
	rb_clear_method_cache_by_class(self);
    });
    return Qnil;
}

static VALUE
m_core_set_postexe(VALUE self)
{
    rb_set_end_proc(rb_call_end_proc, rb_block_proc());
    return Qnil;
}

static VALUE core_hash_merge_ary(VALUE hash, VALUE ary);
static VALUE core_hash_from_ary(VALUE ary);
static VALUE core_hash_merge_kwd(int argc, VALUE *argv);

static VALUE
core_hash_merge(VALUE hash, long argc, const VALUE *argv)
{
    Check_Type(hash, T_HASH);
    VM_ASSERT(argc % 2 == 0);
    rb_hash_bulk_insert(argc, argv, hash);
    return hash;
}

static VALUE
m_core_hash_from_ary(VALUE self, VALUE ary)
{
    VALUE hash;
    REWIND_CFP(hash = core_hash_from_ary(ary));
    return hash;
}

static VALUE
core_hash_from_ary(VALUE ary)
{
    VALUE hash = rb_hash_new_with_size(RARRAY_LEN(ary) / 2);

    RUBY_DTRACE_CREATE_HOOK(HASH, (Check_Type(ary, T_ARRAY), RARRAY_LEN(ary)));
    return core_hash_merge_ary(hash, ary);
}

#if 0
static VALUE
m_core_hash_merge_ary(VALUE self, VALUE hash, VALUE ary)
{
    REWIND_CFP(core_hash_merge_ary(hash, ary));
    return hash;
}
#endif

static VALUE
core_hash_merge_ary(VALUE hash, VALUE ary)
{
    Check_Type(ary, T_ARRAY);
    core_hash_merge(hash, RARRAY_LEN(ary), RARRAY_CONST_PTR(ary));
    return hash;
}

static VALUE
m_core_hash_merge_ptr(int argc, VALUE *argv, VALUE recv)
{
    VALUE hash = argv[0];

    REWIND_CFP(core_hash_merge(hash, argc-1, argv+1));

    return hash;
}

static int
kwmerge_i(VALUE key, VALUE value, VALUE hash)
{
    Check_Type(key, T_SYMBOL);
    rb_hash_aset(hash, key, value);
    return ST_CONTINUE;
}

static int
kwcheck_i(VALUE key, VALUE value, VALUE hash)
{
    Check_Type(key, T_SYMBOL);
    return ST_CONTINUE;
}

static VALUE
m_core_hash_merge_kwd(int argc, VALUE *argv, VALUE recv)
{
    VALUE hash;
    REWIND_CFP(hash = core_hash_merge_kwd(argc, argv));
    return hash;
}

static VALUE
core_hash_merge_kwd(int argc, VALUE *argv)
{
    VALUE hash, kw;
    rb_check_arity(argc, 1, 2);
    hash = argv[0];
    kw = rb_to_hash_type(argv[argc-1]);
    if (argc < 2) hash = kw;
    rb_hash_foreach(kw, argc < 2 ? kwcheck_i : kwmerge_i, hash);
    return hash;
}

extern VALUE *rb_gc_stack_start;
extern size_t rb_gc_stack_maxsize;
#ifdef __ia64
extern VALUE *rb_gc_register_stack_start;
#endif

/* debug functions */

/* :nodoc: */
static VALUE
sdr(void)
{
    rb_vm_bugreport(NULL);
    return Qnil;
}

/* :nodoc: */
static VALUE
nsdr(void)
{
    VALUE ary = rb_ary_new();
#if HAVE_BACKTRACE
#include <execinfo.h>
#define MAX_NATIVE_TRACE 1024
    static void *trace[MAX_NATIVE_TRACE];
    int n = (int)backtrace(trace, MAX_NATIVE_TRACE);
    char **syms = backtrace_symbols(trace, n);
    int i;

    if (syms == 0) {
	rb_memerror();
    }

    for (i=0; i<n; i++) {
	rb_ary_push(ary, rb_str_new2(syms[i]));
    }
    free(syms); /* OK */
#endif
    return ary;
}

#if VM_COLLECT_USAGE_DETAILS
static VALUE usage_analysis_insn_stop(VALUE self);
static VALUE usage_analysis_operand_stop(VALUE self);
static VALUE usage_analysis_register_stop(VALUE self);
#endif

void
Init_VM(void)
{
    VALUE opts;
    VALUE klass;
    VALUE fcore;

    /* ::RubyVM */
    rb_cRubyVM = rb_define_class("RubyVM", rb_cObject);
    rb_undef_alloc_func(rb_cRubyVM);
    rb_undef_method(CLASS_OF(rb_cRubyVM), "new");
    rb_define_singleton_method(rb_cRubyVM, "stat", vm_stat, -1);

    /* FrozenCore (hidden) */
    fcore = rb_class_new(rb_cBasicObject);
    RBASIC(fcore)->flags = T_ICLASS;
    klass = rb_singleton_class(fcore);
    rb_define_method_id(klass, id_core_set_method_alias, m_core_set_method_alias, 3);
    rb_define_method_id(klass, id_core_set_variable_alias, m_core_set_variable_alias, 2);
    rb_define_method_id(klass, id_core_undef_method, m_core_undef_method, 2);
    rb_define_method_id(klass, id_core_define_method, m_core_define_method, 2);
    rb_define_method_id(klass, id_core_define_singleton_method, m_core_define_singleton_method, 3);
    rb_define_method_id(klass, id_core_set_postexe, m_core_set_postexe, 0);
    rb_define_method_id(klass, id_core_hash_from_ary, m_core_hash_from_ary, 1);
#if 0
    rb_define_method_id(klass, id_core_hash_merge_ary, m_core_hash_merge_ary, 2);
#endif
    rb_define_method_id(klass, id_core_hash_merge_ptr, m_core_hash_merge_ptr, -1);
    rb_define_method_id(klass, id_core_hash_merge_kwd, m_core_hash_merge_kwd, -1);
    rb_define_method_id(klass, idProc, rb_block_proc, 0);
    rb_define_method_id(klass, idLambda, rb_block_lambda, 0);
    rb_obj_freeze(fcore);
    RBASIC_CLEAR_CLASS(klass);
    rb_obj_freeze(klass);
    rb_gc_register_mark_object(fcore);
    rb_mRubyVMFrozenCore = fcore;

    /*
     * Document-class: Thread
     *
     *	Threads are the Ruby implementation for a concurrent programming model.
     *
     *	Programs that require multiple threads of execution are a perfect
     *	candidate for Ruby's Thread class.
     *
     *	For example, we can create a new thread separate from the main thread's
     *	execution using ::new.
     *
     *	    thr = Thread.new { puts "Whats the big deal" }
     *
     *	Then we are able to pause the execution of the main thread and allow
     *	our new thread to finish, using #join:
     *
     *	    thr.join #=> "Whats the big deal"
     *
     *	If we don't call +thr.join+ before the main thread terminates, then all
     *	other threads including +thr+ will be killed.
     *
     *	Alternatively, you can use an array for handling multiple threads at
     *	once, like in the following example:
     *
     *	    threads = []
     *	    threads << Thread.new { puts "Whats the big deal" }
     *	    threads << Thread.new { 3.times { puts "Threads are fun!" } }
     *
     *	After creating a few threads we wait for them all to finish
     *	consecutively.
     *
     *	    threads.each { |thr| thr.join }
     *
     *	=== Thread initialization
     *
     *	In order to create new threads, Ruby provides ::new, ::start, and
     *	::fork. A block must be provided with each of these methods, otherwise
     *	a ThreadError will be raised.
     *
     *	When subclassing the Thread class, the +initialize+ method of your
     *	subclass will be ignored by ::start and ::fork. Otherwise, be sure to
     *	call super in your +initialize+ method.
     *
     * 	=== Thread termination
     *
     * 	For terminating threads, Ruby provides a variety of ways to do this.
     *
     *	The class method ::kill, is meant to exit a given thread:
     *
     *	    thr = Thread.new { ... }
     *	    Thread.kill(thr) # sends exit() to thr
     *
     *	Alternatively, you can use the instance method #exit, or any of its
     *	aliases #kill or #terminate.
     *
     *	    thr.exit
     *
     * 	=== Thread status
     *
     * 	Ruby provides a few instance methods for querying the state of a given
     * 	thread. To get a string with the current thread's state use #status
     *
     *	    thr = Thread.new { sleep }
     *	    thr.status # => "sleep"
     *	    thr.exit
     *	    thr.status # => false
     *
     *	You can also use #alive? to tell if the thread is running or sleeping,
     *	and #stop? if the thread is dead or sleeping.
     *
     * 	=== Thread variables and scope
     *
     * 	Since threads are created with blocks, the same rules apply to other
     * 	Ruby blocks for variable scope. Any local variables created within this
     * 	block are accessible to only this thread.
     *
     * 	==== Fiber-local vs. Thread-local
     *
     *	Each fiber has its own bucket for Thread#[] storage. When you set a
     *	new fiber-local it is only accessible within this Fiber. To illustrate:
     *
     *	    Thread.new {
     *	      Thread.current[:foo] = "bar"
     *	      Fiber.new {
     *	        p Thread.current[:foo] # => nil
     *	      }.resume
     *	    }.join
     *
     * 	This example uses #[] for getting and #[]= for setting fiber-locals,
     * 	you can also use #keys to list the fiber-locals for a given
     * 	thread and #key? to check if a fiber-local exists.
     *
     *	When it comes to thread-locals, they are accessible within the entire
     *	scope of the thread. Given the following example:
     *
     *	    Thread.new{
     *	      Thread.current.thread_variable_set(:foo, 1)
     *	      p Thread.current.thread_variable_get(:foo) # => 1
     *	      Fiber.new{
     *		Thread.current.thread_variable_set(:foo, 2)
     *		p Thread.current.thread_variable_get(:foo) # => 2
     *	      }.resume
     *	      p Thread.current.thread_variable_get(:foo)   # => 2
     *	    }.join
     *
     *  You can see that the thread-local +:foo+ carried over into the fiber
     *  and was changed to +2+ by the end of the thread.
     *
     *  This example makes use of #thread_variable_set to create new
     *  thread-locals, and #thread_variable_get to reference them.
     *
     *  There is also #thread_variables to list all thread-locals, and
     *  #thread_variable? to check if a given thread-local exists.
     *
     * 	=== Exception handling
     *
     *	Any thread can raise an exception using the #raise instance method,
     *	which operates similarly to Kernel#raise.
     *
     *	However, it's important to note that an exception that occurs in any
     *	thread except the main thread depends on #abort_on_exception. This
     *	option is +false+ by default, meaning that any unhandled exception will
     *	cause the thread to terminate silently when waited on by either #join
     *	or #value. You can change this default by either #abort_on_exception=
     *	+true+ or setting $DEBUG to +true+.
     *
     *	With the addition of the class method ::handle_interrupt, you can now
     *	handle exceptions asynchronously with threads.
     *
     * 	=== Scheduling
     *
     * 	Ruby provides a few ways to support scheduling threads in your program.
     *
     * 	The first way is by using the class method ::stop, to put the current
     * 	running thread to sleep and schedule the execution of another thread.
     *
     * 	Once a thread is asleep, you can use the instance method #wakeup to
     * 	mark your thread as eligible for scheduling.
     *
     * 	You can also try ::pass, which attempts to pass execution to another
     * 	thread but is dependent on the OS whether a running thread will switch
     * 	or not. The same goes for #priority, which lets you hint to the thread
     * 	scheduler which threads you want to take precedence when passing
     * 	execution. This method is also dependent on the OS and may be ignored
     * 	on some platforms.
     *
     */
    rb_cThread = rb_define_class("Thread", rb_cObject);
    rb_undef_alloc_func(rb_cThread);

#if VM_COLLECT_USAGE_DETAILS
    /* ::RubyVM::USAGE_ANALYSIS_* */
#define define_usage_analysis_hash(name) /* shut up rdoc -C */ \
    rb_define_const(rb_cRubyVM, "USAGE_ANALYSIS_" #name, rb_hash_new())
    define_usage_analysis_hash(INSN);
    define_usage_analysis_hash(REGS);
    define_usage_analysis_hash(INSN_BIGRAM);

    rb_define_singleton_method(rb_cRubyVM, "USAGE_ANALYSIS_INSN_STOP", usage_analysis_insn_stop, 0);
    rb_define_singleton_method(rb_cRubyVM, "USAGE_ANALYSIS_OPERAND_STOP", usage_analysis_operand_stop, 0);
    rb_define_singleton_method(rb_cRubyVM, "USAGE_ANALYSIS_REGISTER_STOP", usage_analysis_register_stop, 0);
#endif

    /* ::RubyVM::OPTS, which shows vm build options */
    rb_define_const(rb_cRubyVM, "OPTS", opts = rb_ary_new());

#if   OPT_DIRECT_THREADED_CODE
    rb_ary_push(opts, rb_str_new2("direct threaded code"));
#elif OPT_TOKEN_THREADED_CODE
    rb_ary_push(opts, rb_str_new2("token threaded code"));
#elif OPT_CALL_THREADED_CODE
    rb_ary_push(opts, rb_str_new2("call threaded code"));
#endif

#if OPT_STACK_CACHING
    rb_ary_push(opts, rb_str_new2("stack caching"));
#endif
#if OPT_OPERANDS_UNIFICATION
    rb_ary_push(opts, rb_str_new2("operands unification"));
#endif
#if OPT_INSTRUCTIONS_UNIFICATION
    rb_ary_push(opts, rb_str_new2("instructions unification"));
#endif
#if OPT_INLINE_METHOD_CACHE
    rb_ary_push(opts, rb_str_new2("inline method cache"));
#endif
#if OPT_BLOCKINLINING
    rb_ary_push(opts, rb_str_new2("block inlining"));
#endif

    /* ::RubyVM::INSTRUCTION_NAMES */
    rb_define_const(rb_cRubyVM, "INSTRUCTION_NAMES", rb_insns_name_array());

    /* ::RubyVM::DEFAULT_PARAMS
     * This constant variable shows VM's default parameters.
     * Note that changing these values does not affect VM execution.
     * Specification is not stable and you should not depend on this value.
     * Of course, this constant is MRI specific.
     */
    rb_define_const(rb_cRubyVM, "DEFAULT_PARAMS", vm_default_params());

    /* debug functions ::RubyVM::SDR(), ::RubyVM::NSDR() */
#if VMDEBUG
    rb_define_singleton_method(rb_cRubyVM, "SDR", sdr, 0);
    rb_define_singleton_method(rb_cRubyVM, "NSDR", nsdr, 0);
#else
    (void)sdr;
    (void)nsdr;
#endif

    /* VM bootstrap: phase 2 */
    {
	rb_vm_t *vm = ruby_current_vm_ptr;
	rb_thread_t *th = GET_THREAD();
	VALUE filename = rb_fstring_cstr("<main>");
	const rb_iseq_t *iseq = rb_iseq_new(0, filename, filename, Qnil, 0, ISEQ_TYPE_TOP);
        volatile VALUE th_self;

	/* create vm object */
	vm->self = TypedData_Wrap_Struct(rb_cRubyVM, &vm_data_type, vm);

	/* create main thread */
	th_self = th->self = TypedData_Wrap_Struct(rb_cThread, &thread_data_type, th);
	rb_iv_set(th_self, "locals", rb_hash_new());
	vm->main_thread = th;
	vm->running_thread = th;
	th->vm = vm;
	th->top_wrapper = 0;
	th->top_self = rb_vm_top_self();
	rb_thread_set_current(th);

	rb_vm_living_threads_insert(vm, th);

	rb_gc_register_mark_object((VALUE)iseq);
	th->ec->cfp->iseq = iseq;
	th->ec->cfp->pc = iseq->body->iseq_encoded;
	th->ec->cfp->self = th->top_self;

	VM_ENV_FLAGS_UNSET(th->ec->cfp->ep, VM_FRAME_FLAG_CFRAME);
	VM_STACK_ENV_WRITE(th->ec->cfp->ep, VM_ENV_DATA_INDEX_ME_CREF, (VALUE)vm_cref_new(rb_cObject, METHOD_VISI_PRIVATE, FALSE, NULL, FALSE));

	/*
	 * The Binding of the top level scope
	 */
	rb_define_global_const("TOPLEVEL_BINDING", rb_binding_new());
    }
    vm_init_redefined_flag();

    /* vm_backtrace.c */
    Init_vm_backtrace();
    VM_PROFILE_ATEXIT();
}

void
rb_vm_set_progname(VALUE filename)
{
    rb_thread_t *th = GET_VM()->main_thread;
    rb_control_frame_t *cfp = (void *)(th->ec->vm_stack + th->ec->vm_stack_size);
    --cfp;

    rb_iseq_pathobj_set(cfp->iseq, rb_str_dup(filename), rb_iseq_realpath(cfp->iseq));
}

extern const struct st_hash_type rb_fstring_hash_type;

void
Init_BareVM(void)
{
    /* VM bootstrap: phase 1 */
    rb_vm_t * vm = ruby_mimmalloc(sizeof(*vm));
    rb_thread_t * th = ruby_mimmalloc(sizeof(*th));
    if (!vm || !th) {
	fprintf(stderr, "[FATAL] failed to allocate memory\n");
	exit(EXIT_FAILURE);
    }
    MEMZERO(th, rb_thread_t, 1);
    vm_init2(vm);

    vm->objspace = rb_objspace_alloc();
    ruby_current_vm_ptr = vm;

    Init_native_thread(th);
    th->vm = vm;
    th_init(th, 0);
    rb_thread_set_current_raw(th);
    ruby_thread_init_stack(th);
}

void
Init_vm_objects(void)
{
    rb_vm_t *vm = GET_VM();

    vm->defined_module_hash = rb_hash_new();

    /* initialize mark object array, hash */
    vm->mark_object_ary = rb_ary_tmp_new(128);
    vm->loading_table = st_init_strtable();
    vm->frozen_strings = st_init_table_with_size(&rb_fstring_hash_type, 1000);
}

/* top self */

static VALUE
main_to_s(VALUE obj)
{
    return rb_str_new2("main");
}

VALUE
rb_vm_top_self(void)
{
    return GET_VM()->top_self;
}

void
Init_top_self(void)
{
    rb_vm_t *vm = GET_VM();

    vm->top_self = rb_obj_alloc(rb_cObject);
    rb_define_singleton_method(rb_vm_top_self(), "to_s", main_to_s, 0);
    rb_define_alias(rb_singleton_class(rb_vm_top_self()), "inspect", "to_s");
}

static VALUE *
ruby_vm_verbose_ptr(rb_vm_t *vm)
{
    return &vm->verbose;
}

static VALUE *
ruby_vm_debug_ptr(rb_vm_t *vm)
{
    return &vm->debug;
}

VALUE *
rb_ruby_verbose_ptr(void)
{
    return ruby_vm_verbose_ptr(GET_VM());
}

VALUE *
rb_ruby_debug_ptr(void)
{
    return ruby_vm_debug_ptr(GET_VM());
}

/* iseq.c */
VALUE rb_insn_operand_intern(const rb_iseq_t *iseq,
			     VALUE insn, int op_no, VALUE op,
			     int len, size_t pos, VALUE *pnop, VALUE child);

st_table *
rb_vm_fstring_table(void)
{
    return GET_VM()->frozen_strings;
}

#if VM_COLLECT_USAGE_DETAILS

#define HASH_ASET(h, k, v) rb_hash_aset((h), (st_data_t)(k), (st_data_t)(v))

/* uh = {
 *   insn(Fixnum) => ihash(Hash)
 * }
 * ihash = {
 *   -1(Fixnum) => count,      # insn usage
 *    0(Fixnum) => ophash,     # operand usage
 * }
 * ophash = {
 *   val(interned string) => count(Fixnum)
 * }
 */
static void
vm_analysis_insn(int insn)
{
    ID usage_hash;
    ID bigram_hash;
    static int prev_insn = -1;

    VALUE uh;
    VALUE ihash;
    VALUE cv;

    CONST_ID(usage_hash, "USAGE_ANALYSIS_INSN");
    CONST_ID(bigram_hash, "USAGE_ANALYSIS_INSN_BIGRAM");
    uh = rb_const_get(rb_cRubyVM, usage_hash);
    if ((ihash = rb_hash_aref(uh, INT2FIX(insn))) == Qnil) {
	ihash = rb_hash_new();
	HASH_ASET(uh, INT2FIX(insn), ihash);
    }
    if ((cv = rb_hash_aref(ihash, INT2FIX(-1))) == Qnil) {
	cv = INT2FIX(0);
    }
    HASH_ASET(ihash, INT2FIX(-1), INT2FIX(FIX2INT(cv) + 1));

    /* calc bigram */
    if (prev_insn != -1) {
	VALUE bi;
	VALUE ary[2];
	VALUE cv;

	ary[0] = INT2FIX(prev_insn);
	ary[1] = INT2FIX(insn);
	bi = rb_ary_new4(2, &ary[0]);

	uh = rb_const_get(rb_cRubyVM, bigram_hash);
	if ((cv = rb_hash_aref(uh, bi)) == Qnil) {
	    cv = INT2FIX(0);
	}
	HASH_ASET(uh, bi, INT2FIX(FIX2INT(cv) + 1));
    }
    prev_insn = insn;
}

static void
vm_analysis_operand(int insn, int n, VALUE op)
{
    ID usage_hash;

    VALUE uh;
    VALUE ihash;
    VALUE ophash;
    VALUE valstr;
    VALUE cv;

    CONST_ID(usage_hash, "USAGE_ANALYSIS_INSN");

    uh = rb_const_get(rb_cRubyVM, usage_hash);
    if ((ihash = rb_hash_aref(uh, INT2FIX(insn))) == Qnil) {
	ihash = rb_hash_new();
	HASH_ASET(uh, INT2FIX(insn), ihash);
    }
    if ((ophash = rb_hash_aref(ihash, INT2FIX(n))) == Qnil) {
	ophash = rb_hash_new();
	HASH_ASET(ihash, INT2FIX(n), ophash);
    }
    /* intern */
    valstr = rb_insn_operand_intern(GET_EC()->cfp->iseq, insn, n, op, 0, 0, 0, 0);

    /* set count */
    if ((cv = rb_hash_aref(ophash, valstr)) == Qnil) {
	cv = INT2FIX(0);
    }
    HASH_ASET(ophash, valstr, INT2FIX(FIX2INT(cv) + 1));
}

static void
vm_analysis_register(int reg, int isset)
{
    ID usage_hash;
    VALUE uh;
    VALUE valstr;
    static const char regstrs[][5] = {
	"pc",			/* 0 */
	"sp",			/* 1 */
	"ep",                   /* 2 */
	"cfp",			/* 3 */
	"self",			/* 4 */
	"iseq",			/* 5 */
    };
    static const char getsetstr[][4] = {
	"get",
	"set",
    };
    static VALUE syms[sizeof(regstrs) / sizeof(regstrs[0])][2];

    VALUE cv;

    CONST_ID(usage_hash, "USAGE_ANALYSIS_REGS");
    if (syms[0] == 0) {
	char buff[0x10];
	int i;

	for (i = 0; i < (int)(sizeof(regstrs) / sizeof(regstrs[0])); i++) {
	    int j;
	    for (j = 0; j < 2; j++) {
		snprintf(buff, 0x10, "%d %s %-4s", i, getsetstr[j], regstrs[i]);
		syms[i][j] = ID2SYM(rb_intern(buff));
	    }
	}
    }
    valstr = syms[reg][isset];

    uh = rb_const_get(rb_cRubyVM, usage_hash);
    if ((cv = rb_hash_aref(uh, valstr)) == Qnil) {
	cv = INT2FIX(0);
    }
    HASH_ASET(uh, valstr, INT2FIX(FIX2INT(cv) + 1));
}

#undef HASH_ASET

void (*ruby_vm_collect_usage_func_insn)(int insn) = vm_analysis_insn;
void (*ruby_vm_collect_usage_func_operand)(int insn, int n, VALUE op) = vm_analysis_operand;
void (*ruby_vm_collect_usage_func_register)(int reg, int isset) = vm_analysis_register;

/* :nodoc: */
static VALUE
usage_analysis_insn_stop(VALUE self)
{
    ruby_vm_collect_usage_func_insn = 0;
    return Qnil;
}

/* :nodoc: */
static VALUE
usage_analysis_operand_stop(VALUE self)
{
    ruby_vm_collect_usage_func_operand = 0;
    return Qnil;
}

/* :nodoc: */
static VALUE
usage_analysis_register_stop(VALUE self)
{
    ruby_vm_collect_usage_func_register = 0;
    return Qnil;
}

#else

void (*ruby_vm_collect_usage_func_insn)(int insn) = NULL;
void (*ruby_vm_collect_usage_func_operand)(int insn, int n, VALUE op) = NULL;
void (*ruby_vm_collect_usage_func_register)(int reg, int isset) = NULL;

#endif

#if VM_COLLECT_USAGE_DETAILS
/* @param insn instruction number */
static void
vm_collect_usage_insn(int insn)
{
    if (RUBY_DTRACE_INSN_ENABLED()) {
	RUBY_DTRACE_INSN(rb_insns_name(insn));
    }
    if (ruby_vm_collect_usage_func_insn)
	(*ruby_vm_collect_usage_func_insn)(insn);
}

/* @param insn instruction number
 * @param n    n-th operand
 * @param op   operand value
 */
static void
vm_collect_usage_operand(int insn, int n, VALUE op)
{
    if (RUBY_DTRACE_INSN_OPERAND_ENABLED()) {
	VALUE valstr;

	valstr = rb_insn_operand_intern(GET_EC()->cfp->iseq, insn, n, op, 0, 0, 0, 0);

	RUBY_DTRACE_INSN_OPERAND(RSTRING_PTR(valstr), rb_insns_name(insn));
	RB_GC_GUARD(valstr);
    }
    if (ruby_vm_collect_usage_func_operand)
	(*ruby_vm_collect_usage_func_operand)(insn, n, op);
}

/* @param reg register id. see code of vm_analysis_register() */
/* @param isset 0: read, 1: write */
static void
vm_collect_usage_register(int reg, int isset)
{
    if (ruby_vm_collect_usage_func_register)
	(*ruby_vm_collect_usage_func_register)(reg, isset);
}
#endif

#else /* #ifndef MJIT_HEADER */
#include "mjit_helper.h"
#endif /* #ifndef MJIT_HEADER */

#include "vm_call_iseq_optimized.inc" /* required from vm_insnhelper.c */<|MERGE_RESOLUTION|>--- conflicted
+++ resolved
@@ -873,9 +873,6 @@
     return procval;
 }
 
-<<<<<<< HEAD
-MJIT_FUNC_EXPORTED VALUE
-=======
 VALUE
 rb_proc_dup(VALUE self)
 {
@@ -888,9 +885,7 @@
     return procval;
 }
 
-
-VALUE
->>>>>>> ccbd6ee5
+MJIT_FUNC_EXPORTED VALUE
 rb_vm_make_proc_lambda(const rb_execution_context_t *ec, const struct rb_captured_block *captured, VALUE klass, int8_t is_lambda)
 {
     VALUE procval;
